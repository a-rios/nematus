import numpy
import tensorflow as tf


def sample(session, model, x, x_mask, graph=None):
    """Randomly samples translations from a RNNModel.
    Args:
        session: TensorFlow session.
        model: a RNNModel object.
        x: Numpy array with shape (factors, max_seq_len, batch_size).
        x_mask: Numpy array with shape (max_seq_len, batch_size).
        graph: a SampleGraph object (to allow reuse if sampling repeatedly).
    Returns:
        A list of NumPy arrays (one for each input sentence in x).
    """
    feed_dict = {model.inputs.x: x, model.inputs.x_mask: x_mask}
    if graph is None:
        graph = SampleGraph(model)
    sampled_ys = session.run(graph.outputs, feed_dict=feed_dict)
    sampled_ys = sampled_ys.T
    samples = []
    for sample in sampled_ys:
        sample = numpy.trim_zeros(list(sample), trim='b')
        sample.append(0)
        samples.append(sample)
    assert len(samples) == x.shape[-1]
    return samples


def beam_search(session, models, x, x_mask, beam_size,
                normalization_alpha=0.0, graph=None, return_alignments=False):
    """Beam search using one or more RNNModels..
    If using an ensemble (i.e. more than one model), then at each timestep
    the top k tokens are selected according to the sum of the models' log
    probabilities (where k is the beam size).
    Args:
        session: TensorFlow session.
        models: a list of RNNModel objects.
        x: Numpy array with shape (factors, max_seq_len, batch_size).
        x_mask: Numpy array with shape (max_seq_len, batch_size).
        beam_size: beam width.
        normalization_alpha: length normalization hyperparamter.
        graph: a BeamSearchGraph (to allow reuse if searching repeatedly).
    Returns:
        A list of lists of (translation, score) pairs. The outer list contains
        one list for each input sentence in the batch. The inner lists contain
        k elements (where k is the beam size), sorted by score in ascending
        order (i.e. best first, assuming lower scores are better).
    """
    def normalize(sent, cost):
        return (sent, cost / (len(sent) ** normalization_alpha))
    

    x_repeat = numpy.repeat(x, repeats=beam_size, axis=-1)
    x_mask_repeat = numpy.repeat(x_mask, repeats=beam_size, axis=-1)
    alignments = None
    feed_dict = {}
    for model in models:
        feed_dict[model.inputs.x] = x_repeat
        feed_dict[model.inputs.x_mask] = x_mask_repeat
    if graph is None:
<<<<<<< HEAD
        graph = BeamSearchGraph(models, beam_size)
=======
        graph = BeamSearchGraph(models, beam_size, return_alignments=return_alignments)
>>>>>>> 2bfc0196
    ys, parents, costs, alignments = session.run(graph.outputs, feed_dict=feed_dict) # alignments: (translation_len , len(models), input_len, beam_size * batch_size )
    
    ## reshape alignments
    input_len = alignments.shape[2]
    translation_len = alignments.shape[0]
<<<<<<< HEAD
    batch_size = int(alignments.shape[3]/beam_size)
=======
    batch_size = alignments.shape[3]/beam_size
>>>>>>> 2bfc0196
    
    reshaped_alignments = numpy.zeros(( batch_size , len(models), beam_size, translation_len, input_len)) 
    
    for target_token in range(translation_len):
        for model in range(len(models)):
            for source_token in range(input_len):
                for hypothesis_index in range(beam_size):
                    for batch_index in range(batch_size):
                        reshaped_alignments[ batch_index, model, hypothesis_index, target_token, source_token] = alignments[target_token , model, source_token, hypothesis_index * batch_index + hypothesis_index]
    
    beams = []

    for i, beam in enumerate(_reconstruct_hypotheses(ys, parents, costs, beam_size)):
        if normalization_alpha > 0.0:
            beam = [normalize(sent, cost) for (sent, cost) in beam]
            
        costs = [cost for (sent, cost) in beam]
        sorted_index = numpy.argsort(costs) # beam_size
        sorted_beams = [beam[j] for j in sorted_index]
        beams.append(sorted_beams)
        #beams.append(sorted(beam, key=lambda (sent, cost): cost)) 
        
        #sort alignments
        for model in range(len(models)):
            reshaped_alignments[i][model] = reshaped_alignments[i][model][sorted_index] 
                   
    return beams, reshaped_alignments


def _reconstruct_hypotheses(ys, parents, cost, beam_size):
    """Converts raw beam search outputs into a more usable form.
    Args:
        ys: NumPy array with shape (max_seq_len, beam_size*batch_size).
        parents: NumPy array with same shape as ys.
        cost: NumPy array with same shape as ys.
        beam_size: integer.
    Returns:
        A list of lists of (translation, score) pairs. The outer list contains
        one list for each input sentence in the batch. The inner lists contain
        k elements (where k is the beam size).
    """
    def reconstruct_single(ys, parents, hypoId, hypo, pos):
        if pos < 0:
            hypo.reverse()
            return hypo
        else:
            hypo.append(ys[pos, hypoId])
            hypoId = parents[pos, hypoId]
            return reconstruct_single(ys, parents, hypoId, hypo, pos - 1)

    hypotheses = []
    batch_size = ys.shape[1] // beam_size
    pos = ys.shape[0] - 1
    for batch in range(batch_size):
        hypotheses.append([])
        for beam in range(beam_size):
            i = batch*beam_size + beam
            hypo = reconstruct_single(ys, parents, i, [], pos)
            hypo = numpy.trim_zeros(hypo, trim='b') # b for back
            hypo.append(0)
            hypotheses[batch].append((hypo, cost[i]))
    return hypotheses



"""Builds a graph fragment for sampling over a RNNModel."""
class SampleGraph(object):
    def __init__(self, model):
        self._sampled_ys = construct_sampling_ops(model)

    @property
    def outputs(self):
        return (self._sampled_ys)



"""Builds a graph fragment for beam search over one or more RNNModels."""
class BeamSearchGraph(object):
<<<<<<< HEAD

    def __init__(self, models, beam_size, normalization_alpha):
        self._beam_size = beam_size
        self._normalization_alpha = normalization_alpha
        self._sampled_ys, self._parents, self._cost, self._alignments = \
            construct_beam_search_ops(models, beam_size)
=======
    def __init__(self, models, beam_size, return_alignments=False):
        self._beam_size = beam_size
        self._sampled_ys, self._parents, self._cost, self._alignments = \
            construct_beam_search_ops(models, beam_size, return_alignments=return_alignments)
>>>>>>> 2bfc0196

    @property
    def outputs(self):
        return (self._sampled_ys, self._parents, self._cost, self._alignments)

    @property
    def beam_size(self):
        return self._beam_size
    
    @property
    def alignments(self):
        return self._alignments
<<<<<<< HEAD

    @property
    def normalization_alpha(self):
        return self._normalization_alpha
=======
>>>>>>> 2bfc0196


def construct_sampling_ops(model):
    """Builds a graph fragment for sampling over a RNNModel.
    Args:
        model: a RNNModel.
    Returns:
        A Tensor with shape (max_seq_len, batch_size) containing one sampled
        translation for each input sentence in model.inputs.x.
    """
    decoder = model.decoder
    batch_size = tf.shape(decoder.init_state)[0]
    high_depth = 0 if decoder.high_gru_stack == None \
                   else len(decoder.high_gru_stack.grus)
    i = tf.constant(0)
    init_y = -tf.ones(dtype=tf.int32, shape=[batch_size])
    init_emb = tf.zeros(dtype=tf.float32,
                        shape=[batch_size,decoder.embedding_size])
    y_array = tf.TensorArray(
        dtype=tf.int32,
        size=decoder.translation_maxlen,
        clear_after_read=True, #TODO: does this help? or will it only introduce bugs in the future?
        name='y_sampled_array')
    init_loop_vars = [i, decoder.init_state, [decoder.init_state] * high_depth,
                      init_y, init_emb, y_array]

    def cond(i, base_state, high_states, prev_y, prev_emb, y_array):
        return tf.logical_and(
            tf.less(i, decoder.translation_maxlen),
            tf.reduce_any(tf.not_equal(prev_y, 0)))

    def body(i, prev_base_state, prev_high_states, prev_y, prev_emb,
             y_array):
        state1 = decoder.grustep1.forward(prev_base_state, prev_emb)
        att_ctx = decoder.attstep.forward(state1)
        base_state = decoder.grustep2.forward(state1, att_ctx)
        if decoder.high_gru_stack == None:
            output = base_state
            high_states = []
        else:
            if decoder.high_gru_stack.context_state_size == 0:
                output, high_states = decoder.high_gru_stack.forward_single(
                    prev_high_states, base_state)
            else:
                output, high_states = decoder.high_gru_stack.forward_single(
                    prev_high_states, base_state, context=att_ctx)
        logits = decoder.predictor.get_logits(prev_emb, output, att_ctx,
                                           multi_step=False)
        new_y = tf.multinomial(logits, num_samples=1)
        new_y = tf.cast(new_y, dtype=tf.int32)
        new_y = tf.squeeze(new_y, axis=1)
        new_y = tf.where(tf.equal(prev_y, tf.constant(0, dtype=tf.int32)),
                         tf.zeros_like(new_y), new_y)
        y_array = y_array.write(index=i, value=new_y)
        new_emb = decoder.y_emb_layer.forward(new_y, factor=0)
        return i+1, base_state, high_states, new_y, new_emb, y_array

    final_loop_vars = tf.while_loop(
                       cond=cond,
                       body=body,
                       loop_vars=init_loop_vars,
                       back_prop=False)
    i, _, _, _, _, y_array = final_loop_vars
    sampled_ys = y_array.gather(tf.range(0, i))
    return sampled_ys


def construct_beam_search_ops(models, beam_size, return_alignments=False):
    """Builds a graph fragment for beam search over one or more RNNModels.
    Strategy:
        compute the log_probs - same as with sampling
        for sentences that are ended set log_prob(<eos>)=0, log_prob(not eos)=-inf
        add previous cost to log_probs
        run top k -> (idxs, values)
        use values as new costs
        divide idxs by num_classes to get state_idxs
        use gather to get new states
        take the remainder of idxs after num_classes to get new_predicted words
    """

    # Get some parameter settings.  For ensembling, some parameters are required
    # to be consistent across all models but others are not.  In the former
    # case, we assume that consistency has already been checked.  For the
    # parameters that are allowed to vary across models, the first model's
    # settings take precedence.
    decoder = models[0].decoder
    batch_size = tf.shape(decoder.init_state)[0]
    embedding_size = decoder.embedding_size
    translation_maxlen = decoder.translation_maxlen
    target_vocab_size = decoder.target_vocab_size
    high_depth = 0 if decoder.high_gru_stack == None \
                   else len(decoder.high_gru_stack.grus)

    # Initialize loop variables
    i = tf.constant(0)
    init_ys = -tf.ones(dtype=tf.int32, shape=[batch_size])
    init_embs = [tf.zeros(dtype=tf.float32, shape=[batch_size,embedding_size])] * len(models)

    f_min = numpy.finfo(numpy.float32).min
    init_cost = [0.] + [f_min]*(beam_size-1) # to force first top k are from first hypo only, (beam_size, )
    init_cost = tf.constant(init_cost, dtype=tf.float32)
<<<<<<< HEAD
    init_cost = tf.tile(init_cost, multiples=[batch_size//beam_size])

=======
    init_cost = tf.tile(init_cost, multiples=[batch_size/beam_size]) # (batch_size, )
>>>>>>> 2bfc0196
    ys_array = tf.TensorArray(
                dtype=tf.int32,
                size=translation_maxlen,
                clear_after_read=True,
                name='y_sampled_array')
    p_array = tf.TensorArray(
                dtype=tf.int32,
                size=translation_maxlen,
                clear_after_read=True,
                name='parent_idx_array')
    init_base_states = [m.decoder.init_state for m in models]
    init_high_states = [[m.decoder.init_state] * high_depth for m in models]
    alignment_array = tf.TensorArray(
                dtype=tf.float32,
                size=translation_maxlen,
                clear_after_read=True,
                name='alignment_tensor_array')
    
    init_loop_vars = [i, init_base_states, init_high_states, init_ys, init_embs,
                      init_cost, ys_array, p_array, alignment_array]

    # Prepare cost matrix for completed sentences -> Prob(EOS) = 1 and Prob(x) = 0
    eos_log_probs = tf.constant(
                        [[0.] + ([f_min]*(target_vocab_size - 1))],
                        dtype=tf.float32)
    eos_log_probs = tf.tile(eos_log_probs, multiples=[batch_size,1])

<<<<<<< HEAD
    def cond(i, prev_base_states, prev_high_states, prev_ys, prev_embs, cost, ys_array, p_arconstruct_beam_search_opsray, alignment_array):
=======
    def cond(i, prev_base_states, prev_high_states, prev_ys, prev_embs, cost, ys_array, p_array, alignment_array):
>>>>>>> 2bfc0196
        return tf.logical_and(
                tf.less(i, translation_maxlen),
                tf.reduce_any(tf.not_equal(prev_ys, 0)))

    def body(i, prev_base_states, prev_high_states, prev_ys, prev_embs, cost, ys_array, p_array, alignment_array):
        # get predictions from all models and sum the log probs
        sum_log_probs = None
        base_states = [None] * len(models)
        high_states = [None] * len(models)
        step_scores = [None] * len(models)
        
        for j in range(len(models)):
            d = models[j].decoder
            states1 = d.grustep1.forward(prev_base_states[j], prev_embs[j])
            att_ctx = d.attstep.forward(states1)
            step_scores[j] = d.attstep.alignments  # (len(models), seqLen, batch*beamsize)
            base_states[j] = d.grustep2.forward(states1, att_ctx)
            if d.high_gru_stack == None:
                stack_output = base_states[j]
                high_states[j] = []
            else:
                if d.high_gru_stack.context_state_size == 0:
                    stack_output, high_states[j] = d.high_gru_stack.forward_single(
                        prev_high_states[j], base_states[j])
                else:
                    stack_output, high_states[j] = d.high_gru_stack.forward_single(
                        prev_high_states[j], base_states[j], context=att_ctx)
            logits = d.predictor.get_logits(prev_embs[j], stack_output,
                                            att_ctx, multi_step=False)
            log_probs = tf.nn.log_softmax(logits) # shape (batch, vocab_size)
            if sum_log_probs == None:
                sum_log_probs = log_probs
            else:
                sum_log_probs += log_probs


        raw_scores = tf.stack(step_scores, name="raw_scores")
        alignment_array = alignment_array.write(i, value=raw_scores) 
        
        # set cost of EOS to zero for completed sentences so that they are in top k
        # Need to make sure only EOS is selected because a completed sentence might
        # kill ongoing sentences
        sum_log_probs = tf.where(tf.equal(prev_ys, 0), eos_log_probs, sum_log_probs) # sum_log_probs (batch, vocab_size), cost (batch_size, ), all_costs (batch_size, vocab_size)

        all_costs = sum_log_probs + tf.expand_dims(cost, axis=1) # TODO: you might be getting NaNs here since -inf is in log_probs, all_costs(batch_size, vocab_size)

        all_costs = tf.reshape(all_costs,
                               shape=[-1, target_vocab_size * beam_size]) # 
        values, indices = tf.nn.top_k(all_costs, k=beam_size) #the sorted option is by default True, is this needed?
        new_cost = tf.reshape(values, shape=[batch_size])
        offsets = tf.range(
                    start = 0,
                    delta = beam_size,
                    limit = batch_size,
                    dtype=tf.int32)
        offsets = tf.expand_dims(offsets, axis=1)
        survivor_idxs = (indices // target_vocab_size) + offsets
        new_ys = indices % target_vocab_size
        survivor_idxs = tf.reshape(survivor_idxs, shape=[batch_size])
        new_ys = tf.reshape(new_ys, shape=[batch_size])
        new_embs = [m.decoder.y_emb_layer.forward(new_ys, factor=0) for m in models]
        new_base_states = [tf.gather(s, indices=survivor_idxs) for s in base_states]
        new_high_states = [[tf.gather(s, indices=survivor_idxs) for s in states] for states in high_states]
        new_cost = tf.where(tf.equal(new_ys, 0), tf.abs(new_cost), new_cost)

        ys_array = ys_array.write(i, value=new_ys)
        p_array = p_array.write(i, value=survivor_idxs)

        return i+1, new_base_states, new_high_states, new_ys, new_embs, new_cost, ys_array, p_array, alignment_array


    final_loop_vars = tf.while_loop(
                        cond=cond,
                        body=body,
                        loop_vars=init_loop_vars,
                        back_prop=False)
    i, _, _, _, _, cost, ys_array, p_array, alignment_array = final_loop_vars

    indices = tf.range(0, i)
    sampled_ys = ys_array.gather(indices)
    parents = p_array.gather(indices)
    cost = tf.abs(cost) #to get negative-log-likelihood
    alignments = alignment_array.gather(indices) # (translation_maxlen , len(models), seqLen, beam_size*batch_size)
    return sampled_ys, parents, cost, alignments
<|MERGE_RESOLUTION|>--- conflicted
+++ resolved
@@ -59,21 +59,13 @@
         feed_dict[model.inputs.x] = x_repeat
         feed_dict[model.inputs.x_mask] = x_mask_repeat
     if graph is None:
-<<<<<<< HEAD
         graph = BeamSearchGraph(models, beam_size)
-=======
-        graph = BeamSearchGraph(models, beam_size, return_alignments=return_alignments)
->>>>>>> 2bfc0196
     ys, parents, costs, alignments = session.run(graph.outputs, feed_dict=feed_dict) # alignments: (translation_len , len(models), input_len, beam_size * batch_size )
     
     ## reshape alignments
     input_len = alignments.shape[2]
     translation_len = alignments.shape[0]
-<<<<<<< HEAD
     batch_size = int(alignments.shape[3]/beam_size)
-=======
-    batch_size = alignments.shape[3]/beam_size
->>>>>>> 2bfc0196
     
     reshaped_alignments = numpy.zeros(( batch_size , len(models), beam_size, translation_len, input_len)) 
     
@@ -152,19 +144,12 @@
 
 """Builds a graph fragment for beam search over one or more RNNModels."""
 class BeamSearchGraph(object):
-<<<<<<< HEAD
 
     def __init__(self, models, beam_size, normalization_alpha):
         self._beam_size = beam_size
         self._normalization_alpha = normalization_alpha
         self._sampled_ys, self._parents, self._cost, self._alignments = \
             construct_beam_search_ops(models, beam_size)
-=======
-    def __init__(self, models, beam_size, return_alignments=False):
-        self._beam_size = beam_size
-        self._sampled_ys, self._parents, self._cost, self._alignments = \
-            construct_beam_search_ops(models, beam_size, return_alignments=return_alignments)
->>>>>>> 2bfc0196
 
     @property
     def outputs(self):
@@ -177,13 +162,10 @@
     @property
     def alignments(self):
         return self._alignments
-<<<<<<< HEAD
 
     @property
     def normalization_alpha(self):
         return self._normalization_alpha
-=======
->>>>>>> 2bfc0196
 
 
 def construct_sampling_ops(model):
@@ -285,12 +267,9 @@
     f_min = numpy.finfo(numpy.float32).min
     init_cost = [0.] + [f_min]*(beam_size-1) # to force first top k are from first hypo only, (beam_size, )
     init_cost = tf.constant(init_cost, dtype=tf.float32)
-<<<<<<< HEAD
+
     init_cost = tf.tile(init_cost, multiples=[batch_size//beam_size])
 
-=======
-    init_cost = tf.tile(init_cost, multiples=[batch_size/beam_size]) # (batch_size, )
->>>>>>> 2bfc0196
     ys_array = tf.TensorArray(
                 dtype=tf.int32,
                 size=translation_maxlen,
@@ -318,11 +297,8 @@
                         dtype=tf.float32)
     eos_log_probs = tf.tile(eos_log_probs, multiples=[batch_size,1])
 
-<<<<<<< HEAD
-    def cond(i, prev_base_states, prev_high_states, prev_ys, prev_embs, cost, ys_array, p_arconstruct_beam_search_opsray, alignment_array):
-=======
+
     def cond(i, prev_base_states, prev_high_states, prev_ys, prev_embs, cost, ys_array, p_array, alignment_array):
->>>>>>> 2bfc0196
         return tf.logical_and(
                 tf.less(i, translation_maxlen),
                 tf.reduce_any(tf.not_equal(prev_ys, 0)))
