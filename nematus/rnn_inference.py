import numpy
import tensorflow as tf


def sample(session, model, x, x_mask, graph=None):
    """Randomly samples translations from a RNNModel.
    Args:
        session: TensorFlow session.
        model: a RNNModel object.
        x: Numpy array with shape (factors, max_seq_len, batch_size).
        x_mask: Numpy array with shape (max_seq_len, batch_size).
        graph: a SampleGraph object (to allow reuse if sampling repeatedly).
    Returns:
        A list of NumPy arrays (one for each input sentence in x).
    """
    feed_dict = {model.inputs.x: x, model.inputs.x_mask: x_mask}
    if graph is None:
        graph = SampleGraph(model)
    sampled_ys = session.run(graph.outputs, feed_dict=feed_dict)
    sampled_ys = sampled_ys.T
    samples = []
    for sample in sampled_ys:
        sample = numpy.trim_zeros(list(sample), trim='b')
        sample.append(0)
        samples.append(sample)
    assert len(samples) == x.shape[-1]
    return samples


def beam_search(session, models, x, x_mask, beam_size,
                normalization_alpha=0.0, graph=None, return_alignments=False):
    """Beam search using one or more RNNModels..
    If using an ensemble (i.e. more than one model), then at each timestep
    the top k tokens are selected according to the sum of the models' log
    probabilities (where k is the beam size).
    Args:
        session: TensorFlow session.
        models: a list of RNNModel objects.
        x: Numpy array with shape (factors, max_seq_len, batch_size).
        x_mask: Numpy array with shape (max_seq_len, batch_size).
        beam_size: beam width.
        normalization_alpha: length normalization hyperparamter.
        graph: a BeamSearchGraph (to allow reuse if searching repeatedly).
    Returns:
        A list of lists of (translation, score) pairs. The outer list contains
        one list for each input sentence in the batch. The inner lists contain
        k elements (where k is the beam size), sorted by score in ascending
        order (i.e. best first, assuming lower scores are better).
    """
    def normalize(sent, cost):
        return (sent, cost / (len(sent) ** normalization_alpha))
    

    # shape (factors, src_seq_len, beam * batch)
    x_repeat = numpy.repeat(x, repeats=beam_size, axis=-1)

    # shape (src_seq_len, beam * batch)
    x_mask_repeat = numpy.repeat(x_mask, repeats=beam_size, axis=-1)
    alignments = None
    feed_dict = {}
    for model in models:
        feed_dict[model.inputs.x] = x_repeat
        feed_dict[model.inputs.x_mask] = x_mask_repeat
    if graph is None:
        graph = BeamSearchGraph(models, beam_size)
<<<<<<< HEAD
    ys, parents, costs, alignments = session.run(graph.outputs, feed_dict=feed_dict) # alignments: (translation_len , len(models), input_len, beam_size * batch_size )
    
    ## reshape alignments
    input_len = alignments.shape[2]
    translation_len = alignments.shape[0]
    batch_size = int(alignments.shape[3]/beam_size)
    
    reshaped_alignments = numpy.zeros(( batch_size , len(models), beam_size, translation_len, input_len)) 
    
    for target_token in range(translation_len):
        for model in range(len(models)):
            for source_token in range(input_len):
                for hypothesis_index in range(beam_size):
                    for batch_index in range(batch_size):
                        reshaped_alignments[ batch_index, model, hypothesis_index, target_token, source_token] = alignments[target_token , model, source_token, hypothesis_index * batch_index + hypothesis_index]
    
    beams = []

    for i, beam in enumerate(_reconstruct_hypotheses(ys, parents, costs, beam_size)):
        if normalization_alpha > 0.0:
            beam = [normalize(sent, cost) for (sent, cost) in beam]
            
        costs = [cost for (sent, cost) in beam]
        sorted_index = numpy.argsort(costs) # beam_size
        sorted_beams = [beam[j] for j in sorted_index]
        beams.append(sorted_beams)
        #beams.append(sorted(beam, key=lambda (sent, cost): cost)) 
        
        #sort alignments
        for model in range(len(models)):
            reshaped_alignments[i][model] = reshaped_alignments[i][model][sorted_index] 
                   
    return beams, reshaped_alignments
=======

    # shape of alignments: (target_seq_len, num_models, beam * batch, source_seq_len)
    ys, parents, costs, alignments = session.run(graph.outputs, feed_dict=feed_dict)

    # shape (batch, num_models, beam, target_seq_len, source_seq_len)
    alignments = reshape_alignments(alignments, beam_size)

    num_models = len(models)

    beams = []

    for batch_index, beam in enumerate(_reconstruct_hypotheses(ys, parents, costs, beam_size)):
        if normalization_alpha > 0.0:
            beam = [normalize(sent, cost) for (sent, cost) in beam]

        costs = [cost for (sent, cost) in beam]
        sort_index = numpy.argsort(costs)

        beam = numpy.array(beam, dtype=numpy.object)
        beam = beam[sort_index]
        beams.append(beam)

        for model_index in range(num_models):
            alignments[batch_index][model_index] = alignments[batch_index][model_index][sort_index]

    # shape of beams: (batch, beam), individual items are (translation, score)
    return beams, alignments


def reshape_alignments(alignments, beam_size):
    """
    Reshape alignment array.

    :param alignments: shape (target_seq_len, num_models, beam * batch, source_seq_len)
    :return:
    """
    batch_size = int(alignments.shape[2] / beam_size)

    shape = alignments.shape

    # shape (target_seq_len, num_models, beam, batch, source_seq_len)
    alignments = alignments.reshape(shape[0], shape[1], beam_size, batch_size, shape[3])

    axes = (3, 1, 2, 0, 4)

    # shape (batch, num_models, beam, target_seq_len, source_seq_len)
    alignments = numpy.transpose(alignments, axes=axes)

    return alignments
>>>>>>> 4f59158e


def _reconstruct_hypotheses(ys, parents, cost, beam_size):
    """Converts raw beam search outputs into a more usable form.
    Args:
        ys: NumPy array with shape (max_seq_len, beam_size*batch_size).
        parents: NumPy array with same shape as ys.
        cost: NumPy array with same shape as ys.
        beam_size: integer.
    Returns:
        A list of lists of (translation, score) pairs. The outer list contains
        one list for each input sentence in the batch. The inner lists contain
        k elements (where k is the beam size).
    """
    def reconstruct_single(ys, parents, hypoId, hypo, pos):
        if pos < 0:
            hypo.reverse()
            return hypo
        else:
            hypo.append(ys[pos, hypoId])
            hypoId = parents[pos, hypoId]
            return reconstruct_single(ys, parents, hypoId, hypo, pos - 1)

    hypotheses = []
    batch_size = ys.shape[1] // beam_size
    pos = ys.shape[0] - 1
    for batch in range(batch_size):
        hypotheses.append([])
        for beam in range(beam_size):
            i = batch*beam_size + beam
            hypo = reconstruct_single(ys, parents, i, [], pos)
            hypo = numpy.trim_zeros(hypo, trim='b') # b for back
            hypo.append(0)
            hypotheses[batch].append((hypo, cost[i]))
    return hypotheses



"""Builds a graph fragment for sampling over a RNNModel."""
class SampleGraph(object):
    def __init__(self, model):
        self._sampled_ys = construct_sampling_ops(model)

    @property
    def outputs(self):
        return (self._sampled_ys)



"""Builds a graph fragment for beam search over one or more RNNModels."""
class BeamSearchGraph(object):

    def __init__(self, models, beam_size, normalization_alpha):
        self._beam_size = beam_size
        self._normalization_alpha = normalization_alpha
        self._sampled_ys, self._parents, self._cost, self._alignments = \
            construct_beam_search_ops(models, beam_size)

    @property
    def outputs(self):
        return (self._sampled_ys, self._parents, self._cost, self._alignments)

    @property
    def beam_size(self):
        return self._beam_size
    
    @property
    def alignments(self):
        return self._alignments

    @property
    def alignments(self):
        return self._alignments

    @property
    def normalization_alpha(self):
        return self._normalization_alpha


def construct_sampling_ops(model):
    """Builds a graph fragment for sampling over a RNNModel.
    Args:
        model: a RNNModel.
    Returns:
        A Tensor with shape (max_seq_len, batch_size) containing one sampled
        translation for each input sentence in model.inputs.x.
    """
    decoder = model.decoder
    batch_size = tf.shape(decoder.init_state)[0]
    high_depth = 0 if decoder.high_gru_stack == None \
                   else len(decoder.high_gru_stack.grus)
    i = tf.constant(0)
    init_y = -tf.ones(dtype=tf.int32, shape=[batch_size])
    init_emb = tf.zeros(dtype=tf.float32,
                        shape=[batch_size,decoder.embedding_size])
    y_array = tf.TensorArray(
        dtype=tf.int32,
        size=decoder.translation_maxlen,
        clear_after_read=True, #TODO: does this help? or will it only introduce bugs in the future?
        name='y_sampled_array')
    init_loop_vars = [i, decoder.init_state, [decoder.init_state] * high_depth,
                      init_y, init_emb, y_array]

    def cond(i, base_state, high_states, prev_y, prev_emb, y_array):
        return tf.logical_and(
            tf.less(i, decoder.translation_maxlen),
            tf.reduce_any(tf.not_equal(prev_y, 0)))

    def body(i, prev_base_state, prev_high_states, prev_y, prev_emb,
             y_array):
        state1 = decoder.grustep1.forward(prev_base_state, prev_emb)
        att_ctx, alignment_scores = decoder.attstep.forward(state1)
        base_state = decoder.grustep2.forward(state1, att_ctx)
        if decoder.high_gru_stack == None:
            output = base_state
            high_states = []
        else:
            if decoder.high_gru_stack.context_state_size == 0:
                output, high_states = decoder.high_gru_stack.forward_single(
                    prev_high_states, base_state)
            else:
                output, high_states = decoder.high_gru_stack.forward_single(
                    prev_high_states, base_state, context=att_ctx)
        logits = decoder.predictor.get_logits(prev_emb, output, att_ctx,
                                           multi_step=False)
        new_y = tf.multinomial(logits, num_samples=1)
        new_y = tf.cast(new_y, dtype=tf.int32)
        new_y = tf.squeeze(new_y, axis=1)
        new_y = tf.where(tf.equal(prev_y, tf.constant(0, dtype=tf.int32)),
                         tf.zeros_like(new_y), new_y)
        y_array = y_array.write(index=i, value=new_y)
        new_emb = decoder.y_emb_layer.forward(new_y, factor=0)
        return i+1, base_state, high_states, new_y, new_emb, y_array

    final_loop_vars = tf.while_loop(
                       cond=cond,
                       body=body,
                       loop_vars=init_loop_vars,
                       back_prop=False)
    i, _, _, _, _, y_array = final_loop_vars
    sampled_ys = y_array.gather(tf.range(0, i))
    return sampled_ys


def construct_beam_search_ops(models, beam_size, return_alignments=False):
    """Builds a graph fragment for beam search over one or more RNNModels.
    Strategy:
        compute the log_probs - same as with sampling
        for sentences that are ended set log_prob(<eos>)=0, log_prob(not eos)=-inf
        add previous cost to log_probs
        run top k -> (idxs, values)
        use values as new costs
        divide idxs by num_classes to get state_idxs
        use gather to get new states
        take the remainder of idxs after num_classes to get new_predicted words
    """

    # Get some parameter settings.  For ensembling, some parameters are required
    # to be consistent across all models but others are not.  In the former
    # case, we assume that consistency has already been checked.  For the
    # parameters that are allowed to vary across models, the first model's
    # settings take precedence.
    decoder = models[0].decoder
    batch_size = tf.shape(decoder.init_state)[0]
    embedding_size = decoder.embedding_size
    translation_maxlen = decoder.translation_maxlen
    target_vocab_size = decoder.target_vocab_size
    high_depth = 0 if decoder.high_gru_stack == None \
                   else len(decoder.high_gru_stack.grus)

    # Initialize loop variables
    i = tf.constant(0)
    init_ys = -tf.ones(dtype=tf.int32, shape=[batch_size])
    init_embs = [tf.zeros(dtype=tf.float32, shape=[batch_size,embedding_size])] * len(models)

    f_min = numpy.finfo(numpy.float32).min
    init_cost = [0.] + [f_min]*(beam_size-1) # to force first top k are from first hypo only, (beam_size, )
    init_cost = tf.constant(init_cost, dtype=tf.float32)

    init_cost = tf.tile(init_cost, multiples=[batch_size//beam_size])

    ys_array = tf.TensorArray(
                dtype=tf.int32,
                size=translation_maxlen,
                clear_after_read=True,
                name='y_sampled_array')
    p_array = tf.TensorArray(
                dtype=tf.int32,
                size=translation_maxlen,
                clear_after_read=True,
                name='parent_idx_array')
    alignments_array = tf.TensorArray(
                dtype=tf.float32,
                size=translation_maxlen,
                clear_after_read=True,
                name='alignments_array')
    init_base_states = [m.decoder.init_state for m in models]
    init_high_states = [[m.decoder.init_state] * high_depth for m in models]
    alignment_array = tf.TensorArray(
                dtype=tf.float32,
                size=translation_maxlen,
                clear_after_read=True,
                name='alignment_tensor_array')
    
    init_loop_vars = [i, init_base_states, init_high_states, init_ys, init_embs,
<<<<<<< HEAD
                      init_cost, ys_array, p_array, alignment_array]
=======
                      init_cost, ys_array, p_array, alignments_array]
>>>>>>> 4f59158e

    # Prepare cost matrix for completed sentences -> Prob(EOS) = 1 and Prob(x) = 0
    eos_log_probs = tf.constant(
                        [[0.] + ([f_min]*(target_vocab_size - 1))],
                        dtype=tf.float32)
    eos_log_probs = tf.tile(eos_log_probs, multiples=[batch_size,1])

<<<<<<< HEAD

    def cond(i, prev_base_states, prev_high_states, prev_ys, prev_embs, cost, ys_array, p_array, alignment_array):
=======
    def cond(i, prev_base_states, prev_high_states, prev_ys, prev_embs, cost, ys_array, p_array, alignments_array):
>>>>>>> 4f59158e
        return tf.logical_and(
                tf.less(i, translation_maxlen),
                tf.reduce_any(tf.not_equal(prev_ys, 0)))

<<<<<<< HEAD
    def body(i, prev_base_states, prev_high_states, prev_ys, prev_embs, cost, ys_array, p_array, alignment_array):
=======
    def body(i, prev_base_states, prev_high_states, prev_ys, prev_embs, cost, ys_array, p_array,  alignments_array):
>>>>>>> 4f59158e
        # get predictions from all models and sum the log probs
        sum_log_probs = None
        base_states = [None] * len(models)
        high_states = [None] * len(models)
<<<<<<< HEAD
        step_scores = [None] * len(models)
        
=======
        alignments = [None] * len(models)

>>>>>>> 4f59158e
        for j in range(len(models)):
            d = models[j].decoder

            # shape (batch_, decoder_state_size)
            states1 = d.grustep1.forward(prev_base_states[j], prev_embs[j])
<<<<<<< HEAD
            att_ctx = d.attstep.forward(states1)
            step_scores[j] = d.attstep.alignments  # (len(models), seqLen, batch*beamsize)
=======

            # shapes (batch, encoder_state_size), (source_seq_len, batch)
            att_ctx, alignment_scores = d.attstep.forward(states1)

            # shape (batch, source_seq_len)
            alignment_scores = tf.transpose(alignment_scores)
            alignments[j] = alignment_scores

>>>>>>> 4f59158e
            base_states[j] = d.grustep2.forward(states1, att_ctx)
            if d.high_gru_stack == None:
                stack_output = base_states[j]
                high_states[j] = []
            else:
                if d.high_gru_stack.context_state_size == 0:
                    stack_output, high_states[j] = d.high_gru_stack.forward_single(
                        prev_high_states[j], base_states[j])
                else:
                    stack_output, high_states[j] = d.high_gru_stack.forward_single(
                        prev_high_states[j], base_states[j], context=att_ctx)
            logits = d.predictor.get_logits(prev_embs[j], stack_output,
                                            att_ctx, multi_step=False)

            # shape (batch, vocab_size)
            log_probs = tf.nn.log_softmax(logits)
            if sum_log_probs == None:
                sum_log_probs = log_probs
            else:
                sum_log_probs += log_probs


        raw_scores = tf.stack(step_scores, name="raw_scores")
        alignment_array = alignment_array.write(i, value=raw_scores) 
        
        # set cost of EOS to zero for completed sentences so that they are in top k
        # Need to make sure only EOS is selected because a completed sentence might
        # kill ongoing sentences
        sum_log_probs = tf.where(tf.equal(prev_ys, 0), eos_log_probs, sum_log_probs) # sum_log_probs (batch, vocab_size), cost (batch_size, ), all_costs (batch_size, vocab_size)

        all_costs = sum_log_probs + tf.expand_dims(cost, axis=1) # TODO: you might be getting NaNs here since -inf is in log_probs, all_costs(batch_size, vocab_size)

        all_costs = tf.reshape(all_costs,
                               shape=[-1, target_vocab_size * beam_size]) # 
        values, indices = tf.nn.top_k(all_costs, k=beam_size) #the sorted option is by default True, is this needed?
        new_cost = tf.reshape(values, shape=[batch_size])
        offsets = tf.range(
                    start = 0,
                    delta = beam_size,
                    limit = batch_size,
                    dtype=tf.int32)
        offsets = tf.expand_dims(offsets, axis=1)
        survivor_idxs = (indices // target_vocab_size) + offsets
        new_ys = indices % target_vocab_size
        survivor_idxs = tf.reshape(survivor_idxs, shape=[batch_size])
        new_ys = tf.reshape(new_ys, shape=[batch_size])
        new_embs = [m.decoder.y_emb_layer.forward(new_ys, factor=0) for m in models]
        new_base_states = [tf.gather(s, indices=survivor_idxs) for s in base_states]
        new_high_states = [[tf.gather(s, indices=survivor_idxs) for s in states] for states in high_states]
        new_cost = tf.where(tf.equal(new_ys, 0), tf.abs(new_cost), new_cost)

        ys_array = ys_array.write(i, value=new_ys)
        p_array = p_array.write(i, value=survivor_idxs)

<<<<<<< HEAD
        return i+1, new_base_states, new_high_states, new_ys, new_embs, new_cost, ys_array, p_array, alignment_array
=======
        # shape (num_models, batch, source_seq_len)
        alignments_stacked = tf.stack(alignments)
        alignments_array = alignments_array.write(i, value=alignments_stacked)

        return i+1, new_base_states, new_high_states, new_ys, new_embs, new_cost, ys_array, p_array,  alignments_array
>>>>>>> 4f59158e


    final_loop_vars = tf.while_loop(
                        cond=cond,
                        body=body,
                        loop_vars=init_loop_vars,
                        back_prop=False)
<<<<<<< HEAD
    i, _, _, _, _, cost, ys_array, p_array, alignment_array = final_loop_vars
=======
    i, _, _, _, _, cost, ys_array, p_array, alignments_array = final_loop_vars
>>>>>>> 4f59158e

    indices = tf.range(0, i)
    sampled_ys = ys_array.gather(indices)
    parents = p_array.gather(indices)

    # shape (target_seq_len, num_models, batch, source_seq_len)
    alignments = alignments_array.gather(indices)

    cost = tf.abs(cost) #to get negative-log-likelihood
<<<<<<< HEAD
    alignments = alignment_array.gather(indices) # (translation_maxlen , len(models), seqLen, beam_size*batch_size)
    return sampled_ys, parents, cost, alignments
=======
    return sampled_ys, parents, cost, alignments
>>>>>>> 4f59158e
<|MERGE_RESOLUTION|>--- conflicted
+++ resolved
@@ -63,41 +63,6 @@
         feed_dict[model.inputs.x_mask] = x_mask_repeat
     if graph is None:
         graph = BeamSearchGraph(models, beam_size)
-<<<<<<< HEAD
-    ys, parents, costs, alignments = session.run(graph.outputs, feed_dict=feed_dict) # alignments: (translation_len , len(models), input_len, beam_size * batch_size )
-    
-    ## reshape alignments
-    input_len = alignments.shape[2]
-    translation_len = alignments.shape[0]
-    batch_size = int(alignments.shape[3]/beam_size)
-    
-    reshaped_alignments = numpy.zeros(( batch_size , len(models), beam_size, translation_len, input_len)) 
-    
-    for target_token in range(translation_len):
-        for model in range(len(models)):
-            for source_token in range(input_len):
-                for hypothesis_index in range(beam_size):
-                    for batch_index in range(batch_size):
-                        reshaped_alignments[ batch_index, model, hypothesis_index, target_token, source_token] = alignments[target_token , model, source_token, hypothesis_index * batch_index + hypothesis_index]
-    
-    beams = []
-
-    for i, beam in enumerate(_reconstruct_hypotheses(ys, parents, costs, beam_size)):
-        if normalization_alpha > 0.0:
-            beam = [normalize(sent, cost) for (sent, cost) in beam]
-            
-        costs = [cost for (sent, cost) in beam]
-        sorted_index = numpy.argsort(costs) # beam_size
-        sorted_beams = [beam[j] for j in sorted_index]
-        beams.append(sorted_beams)
-        #beams.append(sorted(beam, key=lambda (sent, cost): cost)) 
-        
-        #sort alignments
-        for model in range(len(models)):
-            reshaped_alignments[i][model] = reshaped_alignments[i][model][sorted_index] 
-                   
-    return beams, reshaped_alignments
-=======
 
     # shape of alignments: (target_seq_len, num_models, beam * batch, source_seq_len)
     ys, parents, costs, alignments = session.run(graph.outputs, feed_dict=feed_dict)
@@ -147,7 +112,6 @@
     alignments = numpy.transpose(alignments, axes=axes)
 
     return alignments
->>>>>>> 4f59158e
 
 
 def _reconstruct_hypotheses(ys, parents, cost, beam_size):
@@ -346,18 +310,9 @@
                 name='alignments_array')
     init_base_states = [m.decoder.init_state for m in models]
     init_high_states = [[m.decoder.init_state] * high_depth for m in models]
-    alignment_array = tf.TensorArray(
-                dtype=tf.float32,
-                size=translation_maxlen,
-                clear_after_read=True,
-                name='alignment_tensor_array')
     
     init_loop_vars = [i, init_base_states, init_high_states, init_ys, init_embs,
-<<<<<<< HEAD
-                      init_cost, ys_array, p_array, alignment_array]
-=======
                       init_cost, ys_array, p_array, alignments_array]
->>>>>>> 4f59158e
 
     # Prepare cost matrix for completed sentences -> Prob(EOS) = 1 and Prob(x) = 0
     eos_log_probs = tf.constant(
@@ -365,41 +320,24 @@
                         dtype=tf.float32)
     eos_log_probs = tf.tile(eos_log_probs, multiples=[batch_size,1])
 
-<<<<<<< HEAD
-
-    def cond(i, prev_base_states, prev_high_states, prev_ys, prev_embs, cost, ys_array, p_array, alignment_array):
-=======
     def cond(i, prev_base_states, prev_high_states, prev_ys, prev_embs, cost, ys_array, p_array, alignments_array):
->>>>>>> 4f59158e
         return tf.logical_and(
                 tf.less(i, translation_maxlen),
                 tf.reduce_any(tf.not_equal(prev_ys, 0)))
 
-<<<<<<< HEAD
-    def body(i, prev_base_states, prev_high_states, prev_ys, prev_embs, cost, ys_array, p_array, alignment_array):
-=======
     def body(i, prev_base_states, prev_high_states, prev_ys, prev_embs, cost, ys_array, p_array,  alignments_array):
->>>>>>> 4f59158e
+
         # get predictions from all models and sum the log probs
         sum_log_probs = None
         base_states = [None] * len(models)
         high_states = [None] * len(models)
-<<<<<<< HEAD
-        step_scores = [None] * len(models)
-        
-=======
         alignments = [None] * len(models)
 
->>>>>>> 4f59158e
         for j in range(len(models)):
             d = models[j].decoder
 
             # shape (batch_, decoder_state_size)
             states1 = d.grustep1.forward(prev_base_states[j], prev_embs[j])
-<<<<<<< HEAD
-            att_ctx = d.attstep.forward(states1)
-            step_scores[j] = d.attstep.alignments  # (len(models), seqLen, batch*beamsize)
-=======
 
             # shapes (batch, encoder_state_size), (source_seq_len, batch)
             att_ctx, alignment_scores = d.attstep.forward(states1)
@@ -408,7 +346,6 @@
             alignment_scores = tf.transpose(alignment_scores)
             alignments[j] = alignment_scores
 
->>>>>>> 4f59158e
             base_states[j] = d.grustep2.forward(states1, att_ctx)
             if d.high_gru_stack == None:
                 stack_output = base_states[j]
@@ -463,15 +400,11 @@
         ys_array = ys_array.write(i, value=new_ys)
         p_array = p_array.write(i, value=survivor_idxs)
 
-<<<<<<< HEAD
-        return i+1, new_base_states, new_high_states, new_ys, new_embs, new_cost, ys_array, p_array, alignment_array
-=======
         # shape (num_models, batch, source_seq_len)
         alignments_stacked = tf.stack(alignments)
         alignments_array = alignments_array.write(i, value=alignments_stacked)
 
         return i+1, new_base_states, new_high_states, new_ys, new_embs, new_cost, ys_array, p_array,  alignments_array
->>>>>>> 4f59158e
 
 
     final_loop_vars = tf.while_loop(
@@ -479,11 +412,8 @@
                         body=body,
                         loop_vars=init_loop_vars,
                         back_prop=False)
-<<<<<<< HEAD
-    i, _, _, _, _, cost, ys_array, p_array, alignment_array = final_loop_vars
-=======
     i, _, _, _, _, cost, ys_array, p_array, alignments_array = final_loop_vars
->>>>>>> 4f59158e
+
 
     indices = tf.range(0, i)
     sampled_ys = ys_array.gather(indices)
@@ -493,9 +423,5 @@
     alignments = alignments_array.gather(indices)
 
     cost = tf.abs(cost) #to get negative-log-likelihood
-<<<<<<< HEAD
-    alignments = alignment_array.gather(indices) # (translation_maxlen , len(models), seqLen, beam_size*batch_size)
-    return sampled_ys, parents, cost, alignments
-=======
-    return sampled_ys, parents, cost, alignments
->>>>>>> 4f59158e
+
+    return sampled_ys, parents, cost, alignments