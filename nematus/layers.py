--- conflicted
+++ resolved
@@ -200,6 +200,9 @@
     if dim is None:
         dim = options['dim_proj']
 
+    scale_add = 0.0
+    scale_mul = 1.0
+
     # embedding to gates transformation weights, biases
     W = numpy.concatenate([norm_weight(nin, dim),
                            norm_weight(nin, dim)], axis=1)
@@ -222,8 +225,6 @@
 
     if options['layer_normalisation']:
         # layer-normalization parameters
-        scale_add = 0.0
-        scale_mul = 1.0
         params[pp(prefix,'W_lnb')] = scale_add * numpy.ones((2*dim)).astype(floatX)
         params[pp(prefix,'W_lns')] = scale_mul * numpy.ones((2*dim)).astype(floatX)
         params[pp(prefix,'U_lnb')] = scale_add * numpy.ones((2*dim)).astype(floatX)
@@ -233,7 +234,6 @@
         params[pp(prefix,'Ux_lnb')] = scale_add * numpy.ones((1*dim)).astype(floatX)
         params[pp(prefix,'Ux_lns')] = scale_mul * numpy.ones((1*dim)).astype(floatX)
     if options['weight_normalisation']:
-        scale_mul = 1.0
         params[pp(prefix,'W_wns')] = scale_mul * numpy.ones((2*dim)).astype(floatX)
         params[pp(prefix,'U_wns')] = scale_mul * numpy.ones((2*dim)).astype(floatX)
         params[pp(prefix,'Wx_wns')] = scale_mul * numpy.ones((1*dim)).astype(floatX)
@@ -367,6 +367,9 @@
     if dim_nonlin is None:
         dim_nonlin = dim
 
+    scale_add = 0.0
+    scale_mul = 1.0
+
     W = numpy.concatenate([norm_weight(nin, dim),
                            norm_weight(nin, dim)], axis=1)
     params[pp(prefix, 'W')] = W
@@ -385,29 +388,35 @@
         suffix = '' if i == 0 else ('_drt_%s' % i)
         U_nl = numpy.concatenate([ortho_weight(dim_nonlin),
                               ortho_weight(dim_nonlin)], axis=1)
-<<<<<<< HEAD
         params[pp(prefix, 'U_nl'+suffix)] = U_nl
-        params[pp(prefix, 'b_nl'+suffix)] = numpy.zeros((2 * dim_nonlin,)).astype('float32')
-
+        params[pp(prefix, 'b_nl'+suffix)] = numpy.zeros((2 * dim_nonlin,)).astype(floatX)
         Ux_nl = ortho_weight(dim_nonlin)
         params[pp(prefix, 'Ux_nl'+suffix)] = Ux_nl
-        params[pp(prefix, 'bx_nl'+suffix)] = numpy.zeros((dim_nonlin,)).astype('float32')
-=======
-    params[pp(prefix, 'U_nl')] = U_nl
-    params[pp(prefix, 'b_nl')] = numpy.zeros((2 * dim_nonlin,)).astype(floatX)
-
-    Ux_nl = ortho_weight(dim_nonlin)
-    params[pp(prefix, 'Ux_nl')] = Ux_nl
-    params[pp(prefix, 'bx_nl')] = numpy.zeros((dim_nonlin,)).astype(floatX)
->>>>>>> 9c032803
+        params[pp(prefix, 'bx_nl'+suffix)] = numpy.zeros((dim_nonlin,)).astype(floatX)
+        
+        if options['layer_normalisation']:
+            params[pp(prefix,'U_nl%s_lnb' % suffix)] = scale_add * numpy.ones((2*dim)).astype(floatX)
+            params[pp(prefix,'U_nl%s_lns' % suffix)] = scale_mul * numpy.ones((2*dim)).astype(floatX)
+            params[pp(prefix,'Ux_nl%s_lnb' % suffix)] = scale_add * numpy.ones((1*dim)).astype(floatX)
+            params[pp(prefix,'Ux_nl%s_lns' % suffix)] = scale_mul * numpy.ones((1*dim)).astype(floatX)
+        if options['weight_normalisation']:
+            params[pp(prefix,'U_nl%s_wns') % suffix] = scale_mul * numpy.ones((2*dim)).astype(floatX)
+            params[pp(prefix,'Ux_nl%s_wns') % suffix] = scale_mul * numpy.ones((1*dim)).astype(floatX)
 
         # context to LSTM
         if recurrence_transition_deep_context or (i == 0):
             Wc = norm_weight(dimctx, dim*2)
             params[pp(prefix, 'Wc'+suffix)] = Wc
-
             Wcx = norm_weight(dimctx, dim)
             params[pp(prefix, 'Wcx'+suffix)] = Wcx
+            if options['layer_normalisation']:
+                params[pp(prefix,'Wc%s_lnb') % suffix] = scale_add * numpy.ones((2*dim)).astype(floatX)
+                params[pp(prefix,'Wc%s_lns') % suffix] = scale_mul * numpy.ones((2*dim)).astype(floatX)
+                params[pp(prefix,'Wcx%s_lnb') % suffix] = scale_add * numpy.ones((1*dim)).astype(floatX)
+                params[pp(prefix,'Wcx%s_lns') % suffix] = scale_mul * numpy.ones((1*dim)).astype(floatX)
+            if options['weight_normalisation']:
+                params[pp(prefix,'Wc%s_wns') % suffix] = scale_mul * numpy.ones((2*dim)).astype(floatX)
+                params[pp(prefix,'Wcx%s_wns') % suffix] = scale_mul * numpy.ones((1*dim)).astype(floatX)          
 
     # attention: combined -> hidden
     W_comb_att = norm_weight(dim, dimctx)
@@ -429,8 +438,6 @@
 
     if options['layer_normalisation']:
         # layer-normalization parameters
-        scale_add = 0.0
-        scale_mul = 1.0
         params[pp(prefix,'W_lnb')] = scale_add * numpy.ones((2*dim)).astype(floatX)
         params[pp(prefix,'W_lns')] = scale_mul * numpy.ones((2*dim)).astype(floatX)
         params[pp(prefix,'U_lnb')] = scale_add * numpy.ones((2*dim)).astype(floatX)
@@ -439,28 +446,15 @@
         params[pp(prefix,'Wx_lns')] = scale_mul * numpy.ones((1*dim)).astype(floatX)
         params[pp(prefix,'Ux_lnb')] = scale_add * numpy.ones((1*dim)).astype(floatX)
         params[pp(prefix,'Ux_lns')] = scale_mul * numpy.ones((1*dim)).astype(floatX)
-        params[pp(prefix,'U_nl_lnb')] = scale_add * numpy.ones((2*dim)).astype(floatX)
-        params[pp(prefix,'U_nl_lns')] = scale_mul * numpy.ones((2*dim)).astype(floatX)
-        params[pp(prefix,'Ux_nl_lnb')] = scale_add * numpy.ones((1*dim)).astype(floatX)
-        params[pp(prefix,'Ux_nl_lns')] = scale_mul * numpy.ones((1*dim)).astype(floatX)
-        params[pp(prefix,'Wc_lnb')] = scale_add * numpy.ones((2*dim)).astype(floatX)
-        params[pp(prefix,'Wc_lns')] = scale_mul * numpy.ones((2*dim)).astype(floatX)
-        params[pp(prefix,'Wcx_lnb')] = scale_add * numpy.ones((1*dim)).astype(floatX)
-        params[pp(prefix,'Wcx_lns')] = scale_mul * numpy.ones((1*dim)).astype(floatX)
         params[pp(prefix,'W_comb_att_lnb')] = scale_add * numpy.ones((1*dimctx)).astype(floatX)
         params[pp(prefix,'W_comb_att_lns')] = scale_mul * numpy.ones((1*dimctx)).astype(floatX)
         params[pp(prefix,'Wc_att_lnb')] = scale_add * numpy.ones((1*dimctx)).astype(floatX)
         params[pp(prefix,'Wc_att_lns')] = scale_mul * numpy.ones((1*dimctx)).astype(floatX)
     if options['weight_normalisation']:
-        scale_mul = 1.0
         params[pp(prefix,'W_wns')] = scale_mul * numpy.ones((2*dim)).astype(floatX)
         params[pp(prefix,'U_wns')] = scale_mul * numpy.ones((2*dim)).astype(floatX)
         params[pp(prefix,'Wx_wns')] = scale_mul * numpy.ones((1*dim)).astype(floatX)
         params[pp(prefix,'Ux_wns')] = scale_mul * numpy.ones((1*dim)).astype(floatX)
-        params[pp(prefix,'U_nl_wns')] = scale_mul * numpy.ones((2*dim)).astype(floatX)
-        params[pp(prefix,'Ux_nl_wns')] = scale_mul * numpy.ones((1*dim)).astype(floatX)
-        params[pp(prefix,'Wc_wns')] = scale_mul * numpy.ones((2*dim)).astype(floatX)
-        params[pp(prefix,'Wcx_wns')] = scale_mul * numpy.ones((1*dim)).astype(floatX)
         params[pp(prefix,'W_comb_att_wns')] = scale_mul * numpy.ones((1*dimctx)).astype(floatX)
         params[pp(prefix,'Wc_att_wns')] = scale_mul * numpy.ones((1*dimctx)).astype(floatX)
         params[pp(prefix,'U_att_wns')] = scale_mul * numpy.ones((1*1)).astype(floatX)
@@ -501,9 +495,8 @@
 
     dim = tparams[pp(prefix, 'Wcx')].shape[1]
 
-<<<<<<< HEAD
     rec_dropout = dropout((n_samples, dim), dropout_probability_rec, num= 1 + 2 * recurrence_transition_depth)
-=======
+    
     # utility function to look up parameters and apply weight normalization if enabled
     def wn(param_name):
         param = tparams[param_name]
@@ -512,8 +505,6 @@
         else:
             return param
 
-    rec_dropout = dropout((n_samples, dim), dropout_probability_rec, num=5)
->>>>>>> 9c032803
     below_dropout = dropout((n_samples, dim_below),  dropout_probability_below, num=2)
     ctx_dropout = dropout((n_samples, 2*options['dim']), dropout_probability_ctx, num=4)
 
@@ -541,16 +532,10 @@
     state_below_ = tensor.dot(state_below*below_dropout[1], wn(pp(prefix, 'W'))) +\
         tparams[pp(prefix, 'b')]
 
-<<<<<<< HEAD
-    def _step_slice(m_, x_, xx_, h_, ctx_, alpha_, pctx_, cc_, rec_dropout, ctx_dropout,
-                    U, W_comb_att, U_att, c_tt, Ux,
-                    *nl_params):
-=======
     def _step_slice(m_, x_, xx_, h_, ctx_, alpha_, pctx_, cc_, rec_dropout, ctx_dropout):
         if options['layer_normalisation']:
             x_ = layer_norm(x_, tparams[pp(prefix, 'W_lnb')], tparams[pp(prefix, 'W_lns')])
             xx_ = layer_norm(xx_, tparams[pp(prefix, 'Wx_lnb')], tparams[pp(prefix, 'Wx_lns')])
->>>>>>> 9c032803
 
         preact1 = tensor.dot(h_*rec_dropout[0], wn(pp(prefix, 'U')))
         if options['layer_normalisation']:
@@ -587,46 +572,32 @@
         alpha = alpha / alpha.sum(0, keepdims=True)
         ctx_ = (cc_ * alpha[:, :, None]).sum(0)  # current context
 
-<<<<<<< HEAD
         h2_prev = h1
         for i in xrange(recurrence_transition_depth - 1):
-            U_nl, Ux_nl, b_nl, bx_nl = nl_params[6*i], nl_params[6*i+1], nl_params[6*i+2], nl_params[6*i+3]
-            Wc, Wcx = nl_params[6*i+4], nl_params[6*i+5]
-=======
-        preact2 = tensor.dot(h1*rec_dropout[3], wn(pp(prefix, 'U_nl')))+tparams[pp(prefix, 'b_nl')]
-        if options['layer_normalisation']:
-            preact2 = layer_norm(preact2, tparams[pp(prefix, 'U_nl_lnb')], tparams[pp(prefix, 'U_nl_lns')])
-        ctx1_ = tensor.dot(ctx_*ctx_dropout[2], wn(pp(prefix, 'Wc')))
-        if options['layer_normalisation']:
-            ctx1_ = layer_norm(ctx1_, tparams[pp(prefix, 'Wc_lnb')], tparams[pp(prefix, 'Wc_lns')])
-        preact2 += ctx1_
-        preact2 = tensor.nnet.sigmoid(preact2)
->>>>>>> 9c032803
-
-            preact2 = tensor.dot(h2_prev*rec_dropout[3+2*i], U_nl)+b_nl
+            suffix = '' if i == 0 else ('_drt_%s' % i)
+
+            preact2 = tensor.dot(h2_prev*rec_dropout[3+2*i], wn(pp(prefix, 'U_nl'+suffix)))+tparams[pp(prefix, 'b_nl'+suffix)]
+            if options['layer_normalisation']:
+                preact2 = layer_norm(preact2, tparams[pp(prefix, 'U_nl%s_lnb' % suffix)], tparams[pp(prefix, 'U_nl%s_lns' % suffix)])
             if recurrence_transition_deep_context or (i == 0):
-                preact2 += tensor.dot(ctx_*ctx_dropout[2], Wc) # dropout mask is shared over mini-steps
+                ctx1_ = tensor.dot(ctx_*ctx_dropout[2], wn(pp(prefix, 'Wc'+suffix))) # dropout mask is shared over mini-steps
+                if options['layer_normalisation']:
+                    ctx1_ = layer_norm(ctx1_, tparams[pp(prefix, 'Wc%s_lnb' % suffix)], tparams[pp(prefix, 'Wc%s_lns' % suffix)])
+                preact2 += ctx1_
             preact2 = tensor.nnet.sigmoid(preact2)
 
-<<<<<<< HEAD
             r2 = _slice(preact2, 0, dim)
             u2 = _slice(preact2, 1, dim)
-=======
-        preactx2 = tensor.dot(h1*rec_dropout[4], wn(pp(prefix, 'Ux_nl')))+tparams[pp(prefix, 'bx_nl')]
-        if options['layer_normalisation']:
-            preactx2 = layer_norm(preactx2, tparams[pp(prefix, 'Ux_nl_lnb')], tparams[pp(prefix, 'Ux_nl_lns')])
-        preactx2 *= r2
-        ctx2_ = tensor.dot(ctx_*ctx_dropout[3], wn(pp(prefix, 'Wcx')))
-        if options['layer_normalisation']:
-            ctx2_ = layer_norm(ctx2_, tparams[pp(prefix, 'Wcx_lnb')], tparams[pp(prefix, 'Wcx_lns')])
-        preactx2 += ctx2_
->>>>>>> 9c032803
-
-            preactx2 = tensor.dot(h2_prev*rec_dropout[4+2*i], Ux_nl)+bx_nl
+
+            preactx2 = tensor.dot(h2_prev*rec_dropout[4+2*i], wn(pp(prefix, 'Ux_nl'+suffix)))+tparams[pp(prefix, 'bx_nl'+suffix)]
+            if options['layer_normalisation']:
+               preactx2 = layer_norm(preactx2, tparams[pp(prefix, 'Ux_nl%s_lnb' % suffix)], tparams[pp(prefix, 'Ux_nl%s_lns' % suffix)])
             preactx2 *= r2
             if recurrence_transition_deep_context or (i == 0):
-                preactx2 += tensor.dot(ctx_*ctx_dropout[3], Wcx) # dropout mask is shared over mini-steps
-
+               ctx2_ = tensor.dot(ctx_*ctx_dropout[3], wn(pp(prefix, 'Wcx'+suffix))) # dropout mask is shared over mini-steps
+               if options['layer_normalisation']:
+                   ctx2_ = layer_norm(ctx2_, tparams[pp(prefix, 'Wcx%s_lnb' % suffix)], tparams[pp(prefix, 'Wcx%s_lns' % suffix)])
+               preactx2 += ctx2_
             h2 = tensor.tanh(preactx2)
 
             h2 = u2 * h2_prev + (1. - u2) * h2
@@ -639,29 +610,7 @@
     #seqs = [mask, state_below_, state_belowx, state_belowc]
     _step = _step_slice
 
-<<<<<<< HEAD
-    shared_vars = [tparams[pp(prefix, 'U')],
-                   tparams[pp(prefix, 'W_comb_att')],
-                   tparams[pp(prefix, 'U_att')],
-                   tparams[pp(prefix, 'c_tt')],
-                   tparams[pp(prefix, 'Ux')],
-                   tparams[pp(prefix, 'U_nl')],
-                   tparams[pp(prefix, 'Ux_nl')],
-                   tparams[pp(prefix, 'b_nl')],
-                   tparams[pp(prefix, 'bx_nl')],
-                   tparams[pp(prefix, 'Wc')],
-                   tparams[pp(prefix, 'Wcx')],]
-    for i in xrange(1, recurrence_transition_depth - 1):
-        shared_vars.append(tparams[pp(prefix, ('U_nl_drt_%s' % i))])
-        shared_vars.append(tparams[pp(prefix, ('Ux_nl_drt_%s' % i))])
-        shared_vars.append(tparams[pp(prefix, ('b_nl_drt_%s' % i))])
-        shared_vars.append(tparams[pp(prefix, ('bx_nl_drt_%s' % i))])
-        context_suffix = ('_drt_%s' % i) if recurrence_transition_deep_context else ''
-        shared_vars.append(tparams[pp(prefix, ('Wc' + context_suffix))])
-        shared_vars.append(tparams[pp(prefix, ('Wcx' + context_suffix))])
-=======
     shared_vars = []
->>>>>>> 9c032803
 
     if one_step:
         rval = _step(*(seqs + [init_state, None, None, pctx_, context, rec_dropout, ctx_dropout] +
@@ -758,10 +707,6 @@
 def gru_cond_layer_reuse_att(tparams, state_below, options, dropout, prefix='gru',
                    mask=None, context=None, one_step=False,
                    init_memory=None, init_state=None,
-<<<<<<< HEAD
-                   context_mask=None,
-=======
->>>>>>> 9c032803
                    dropout_probability_below=0,
                    dropout_probability_ctx=0,
                    dropout_probability_rec=0,
