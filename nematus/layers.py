'''
Layer definitions
'''

import json
import cPickle as pkl
import numpy
from collections import OrderedDict

import theano
import theano.tensor as tensor
from theano.sandbox.rng_mrg import MRG_RandomStreams as RandomStreams

from initializers import *
from util import *
from theano_util import *
from alignment_util import *

#from theano import printing

# layers: 'name': ('parameter initializer', 'feedforward')
layers = {'ff': ('param_init_fflayer', 'fflayer'),
          'gru': ('param_init_gru', 'gru_layer'),
          'gru_cond': ('param_init_gru_cond', 'gru_cond_layer'),
          'gru_cond_reuse_att': ('param_init_gru_cond_reuse_att', 'gru_cond_layer_reuse_att'),
          'embedding': {'param_init_embedding_layer', 'embedding_layer'}
          }


def dropout_constr(options, use_noise, trng, sampling):
    """This constructor takes care of the fact that we want different
    behaviour in training and sampling, and keeps backward compatibility:
    on older versions, activations need to be rescaled at test time;
    on newer veresions, they are rescaled at training time.
    """

    # if dropout is off, or we don't need it because we're sampling, multiply by 1
    # this is also why we make all arguments optional
    def get_layer(shape=None, dropout_probability=0, num=1):
        if num > 1:
            return theano.shared(numpy.array([1.]*num, dtype=floatX))
        else:
            return theano.shared(numpy_floatX(1.))

    if options['use_dropout']:
        # models trained with old dropout need to be rescaled at test time
        if sampling and options['model_version'] < 0.1:
            def get_layer(shape=None, dropout_probability=0, num=1):
                if num > 1:
                    return theano.shared(numpy.array([1-dropout_probability]*num, dtype=floatX))
                else:
                    return theano.shared(numpy_floatX(1-dropout_probability))
        elif not sampling:
            if options['model_version'] < 0.1:
                scaled = False
            else:
                scaled = True
            def get_layer(shape, dropout_probability=0, num=1):
                if num > 1:
                    return shared_dropout_layer((num,) + shape, use_noise, trng, 1-dropout_probability, scaled)
                else:
                    return shared_dropout_layer(shape, use_noise, trng, 1-dropout_probability, scaled)

    return get_layer


def get_layer_param(name):
    param_fn, constr_fn = layers[name]
    return eval(param_fn)

def get_layer_constr(name):
    param_fn, constr_fn = layers[name]
    return eval(constr_fn)

# dropout that will be re-used at different time steps
def shared_dropout_layer(shape, use_noise, trng, value, scaled=True):
    #re-scale dropout at training time, so we don't need to at test time
    if scaled:
        proj = tensor.switch(
            use_noise,
            trng.binomial(shape, p=value, n=1,
                                        dtype=floatX)/value,
            theano.shared(numpy_floatX(1.)))
    else:
        proj = tensor.switch(
            use_noise,
            trng.binomial(shape, p=value, n=1,
                                        dtype=floatX),
            theano.shared(numpy_floatX(value)))
    return proj

# layer normalization
# code from https://github.com/ryankiros/layer-norm
def layer_norm(x, b, s):
    _eps = numpy_floatX(1e-5)
<<<<<<< HEAD
    output = (x - x.mean(1)[:,None]) / tensor.sqrt((x.var(1)[:,None] + _eps))
    output = s[None, :] * output + b[None,:]
    return output

def layer_norm3d(x, b, s):
    _eps = numpy_floatX(1e-5)
    output = (x - x.mean(2)[:,:,None]) / tensor.sqrt((x.var(2)[:,:,None] + _eps))
    output = s[None, None, :] * output + b[None, None,:]
=======
    if x.ndim == 3:
        output = (x - x.mean(2)[:,:,None]) / numpy.sqrt((x.var(2)[:,:,None] + _eps))
        output = s[None, None, :] * output + b[None, None,:]
    else:
        output = (x - x.mean(1)[:,None]) / tensor.sqrt((x.var(1)[:,None] + _eps))
        output = s[None, :] * output + b[None,:]
>>>>>>> 112d448f
    return output

def weight_norm(W, s):
    """
    Normalize the columns of a matrix
    """
    _eps = numpy_floatX(1e-5)
    W_norms = tensor.sqrt((W * W).sum(axis=0, keepdims=True) + _eps)
    W_norms_s = W_norms * s # do this first to ensure proper broadcasting
    return W / W_norms_s

# feedforward layer: affine transformation + point-wise nonlinearity
def param_init_fflayer(options, params, prefix='ff', nin=None, nout=None,
                       ortho=True, weight_matrix=True, bias=True, followed_by_softmax=False):
    if nin is None:
        nin = options['dim_proj']
    if nout is None:
        nout = options['dim_proj']
    if weight_matrix:
        params[pp(prefix, 'W')] = norm_weight(nin, nout, scale=0.01, ortho=ortho)
    if bias:
       params[pp(prefix, 'b')] = numpy.zeros((nout,)).astype(floatX)

    if options['layer_normalisation'] and not followed_by_softmax:
        scale_add = 0.0
        scale_mul = 1.0
        params[pp(prefix,'ln_b')] = scale_add * numpy.ones((1*nout)).astype(floatX)
        params[pp(prefix,'ln_s')] = scale_mul * numpy.ones((1*nout)).astype(floatX)

    if options['weight_normalisation'] and not followed_by_softmax:
        scale_mul = 1.0
        params[pp(prefix,'W_wns')] = scale_mul * numpy.ones((1*nout)).astype(floatX)

    return params


def fflayer(tparams, state_below, options, dropout, prefix='rconv',
            activ='lambda x: tensor.tanh(x)', W=None, b=None, dropout_probability=0, followed_by_softmax=False, **kwargs):
    if W == None:
        W = tparams[pp(prefix, 'W')]
    if b == None:
        b = tparams[pp(prefix, 'b')]

    # for three-dimensional tensors, we assume that first dimension is number of timesteps
    # we want to apply same mask to all timesteps
    if state_below.ndim == 3:
        dropout_shape = (state_below.shape[1], state_below.shape[2])
    else:
        dropout_shape = state_below.shape
    dropout_mask = dropout(dropout_shape, dropout_probability)

    if options['weight_normalisation'] and not followed_by_softmax:
         W = weight_norm(W, tparams[pp(prefix, 'W_wns')])
    preact = tensor.dot(state_below*dropout_mask, W) + b

    if options['layer_normalisation'] and not followed_by_softmax:
        preact = layer_norm(preact, tparams[pp(prefix,'ln_b')], tparams[pp(prefix,'ln_s')])

    return eval(activ)(preact)

# embedding layer
def param_init_embedding_layer(options, params, n_words, dims, factors=None, prefix='', suffix=''):
    if factors == None:
        factors = 1
        dims = [dims]
    for factor in xrange(factors):
        params[prefix+embedding_name(factor)+suffix] = norm_weight(n_words, dims[factor])
    return params

def embedding_layer(tparams, ids, factors=None, prefix='', suffix=''):
    do_reshape = False
    if factors == None:
        if ids.ndim > 1:
            do_reshape = True
            n_timesteps = ids.shape[0]
            n_samples = ids.shape[1]
        emb = tparams[prefix+embedding_name(0)+suffix][ids.flatten()]
    else:
        if ids.ndim > 2:
          do_reshape = True
          n_timesteps = ids.shape[1]
          n_samples = ids.shape[2]
        emb_list = [tparams[prefix+embedding_name(factor)+suffix][ids[factor].flatten()] for factor in xrange(factors)]
        emb = concatenate(emb_list, axis=1)
    if do_reshape:
        emb = emb.reshape((n_timesteps, n_samples, -1))

    return emb

# GRU layer
def param_init_gru(options, params, prefix='gru', nin=None, dim=None,
                   recurrence_transition_depth=1,
                   recurrence_transition_deep_input=False,
                   **kwargs):
    if nin is None:
        nin = options['dim_proj']
    if dim is None:
        dim = options['dim_proj']

    scale_add = 0.0
    scale_mul = 1.0

    for i in xrange(recurrence_transition_depth):
        suffix = '' if i == 0 else ('_drt_%s' % i)
        # recurrent transformation weights for gates
        params[pp(prefix, 'b'+suffix)] = numpy.zeros((2 * dim,)).astype(floatX)
        U = numpy.concatenate([ortho_weight(dim),
                           ortho_weight(dim)], axis=1)
        params[pp(prefix, 'U'+suffix)] = U
        # recurrent transformation weights for hidden state proposal
        params[pp(prefix, 'bx'+suffix)] = numpy.zeros((dim,)).astype(floatX)
        Ux = ortho_weight(dim)
        params[pp(prefix, 'Ux'+suffix)] = Ux
        if options['layer_normalisation']:
            params[pp(prefix,'U%s_lnb' % suffix)] = scale_add * numpy.ones((2*dim)).astype(floatX)
            params[pp(prefix,'U%s_lns' % suffix)] = scale_mul * numpy.ones((2*dim)).astype(floatX)
            params[pp(prefix,'Ux%s_lnb' % suffix)] = scale_add * numpy.ones((1*dim)).astype(floatX)
            params[pp(prefix,'Ux%s_lns' % suffix)] = scale_mul * numpy.ones((1*dim)).astype(floatX)
        if options['weight_normalisation']:
            params[pp(prefix,'U%s_wns' % suffix)] = scale_mul * numpy.ones((2*dim)).astype(floatX)
            params[pp(prefix,'Ux%s_wns' % suffix)] = scale_mul * numpy.ones((1*dim)).astype(floatX)

        if recurrence_transition_deep_input or (i == 0):
            # embedding to gates transformation weights, biases
            W = numpy.concatenate([norm_weight(nin, dim),
                           norm_weight(nin, dim)], axis=1)
            params[pp(prefix, 'W'+suffix)] = W
            # embedding to hidden state proposal weights, biases
            Wx = norm_weight(nin, dim)
            params[pp(prefix, 'Wx'+suffix)] = Wx
            if options['layer_normalisation']:
                params[pp(prefix,'W%s_lnb' % suffix)] = scale_add * numpy.ones((2*dim)).astype(floatX)
                params[pp(prefix,'W%s_lns' % suffix)] = scale_mul * numpy.ones((2*dim)).astype(floatX)
                params[pp(prefix,'Wx%s_lnb' % suffix)] = scale_add * numpy.ones((1*dim)).astype(floatX)
                params[pp(prefix,'Wx%s_lns' % suffix)] = scale_mul * numpy.ones((1*dim)).astype(floatX)
            if options['weight_normalisation']:
                params[pp(prefix,'W%s_wns' % suffix)] = scale_mul * numpy.ones((2*dim)).astype(floatX)
                params[pp(prefix,'Wx%s_wns' % suffix)] = scale_mul * numpy.ones((1*dim)).astype(floatX)

    return params


def gru_layer(tparams, state_below, options, dropout, prefix='gru',
              mask=None, one_step=False,
              init_state=None,
              dropout_probability_below=0,
              dropout_probability_rec=0,
              recurrence_transition_depth=1,
              recurrence_transition_deep_input=False,
              truncate_gradient=-1,
              profile=False,
              **kwargs):

    if one_step:
        assert init_state, 'previous state must be provided'

    nsteps = state_below.shape[0]
    if state_below.ndim == 3:
        n_samples = state_below.shape[1]
        dim_below = state_below.shape[2]
    else:
        n_samples = 1
        dim_below = state_below.shape[1]

    dim = tparams[pp(prefix, 'Ux')].shape[1]

    # utility function to look up parameters and apply weight normalization if enabled
    def wn(param_name):
        param = tparams[param_name]
        if options['weight_normalisation']: 
            return weight_norm(param, tparams[param_name+'_wns'])
        else:
            return param

    # initial/previous state
    if init_state is None:
        init_state = tensor.alloc(0., n_samples, dim)

    if mask is None:
        mask = tensor.alloc(1., state_below.shape[0], 1)

    below_dropout = dropout((n_samples, dim_below), dropout_probability_below, num=2*(recurrence_transition_depth if recurrence_transition_deep_input else 1))
    rec_dropout = dropout((n_samples, dim), dropout_probability_rec, num=2*(recurrence_transition_depth))

    # utility function to slice a tensor
    def _slice(_x, n, dim):
        if _x.ndim == 3:
            return _x[:, :, n*dim:(n+1)*dim]
        return _x[:, n*dim:(n+1)*dim]

    state_below_list, state_belowx_list = [], []
    for i in xrange(recurrence_transition_depth if recurrence_transition_deep_input else 1):
        suffix = '' if i == 0 else ('_drt_%s' % i)
        # state_below is the input word embeddings
        # input to the gates, concatenated
        state_below_ = tensor.dot(state_below*below_dropout[0+2*i], wn(pp(prefix, 'W'+suffix))) + tparams[pp(prefix, 'b'+suffix)]
        # input to compute the hidden state proposal
        state_belowx = tensor.dot(state_below*below_dropout[1+2*i], wn(pp(prefix, 'Wx'+suffix))) + tparams[pp(prefix, 'bx'+suffix)]
        if options['layer_normalisation']:
             state_below_ = layer_norm3d(state_below_, tparams[pp(prefix, 'W%s_lnb' % suffix)], tparams[pp(prefix, 'W%s_lns' % suffix)])
             state_belowx = layer_norm3d(state_belowx, tparams[pp(prefix, 'Wx%s_lnb' % suffix)], tparams[pp(prefix, 'Wx%s_lns' % suffix)])
        state_below_list.append(state_below_)
        state_belowx_list.append(state_belowx)
    state_below_v = tensor.stack(state_below_list, axis=1)
    state_belowx_v = tensor.stack(state_belowx_list, axis=1)

    # step function to be used by scan
    # arguments    | sequences |outputs-info| non-seqs
    def _step_slice(m_, x_, xx_, h_, rec_dropout):
        h_prev = h_
        for i in xrange(recurrence_transition_depth):
            suffix = '' if i == 0 else ('_drt_%s' % i)
            if recurrence_transition_deep_input or (i == 0):
                x_cur = x_[i]
                xx_cur = xx_[i]
            else:
                x_cur = tparams[pp(prefix, 'b'+suffix)]
                xx_cur = tparams[pp(prefix, 'bx'+suffix)]

            preact = tensor.dot(h_prev*rec_dropout[0+2*i], wn(pp(prefix, 'U'+suffix)))
            if options['layer_normalisation']:
                preact = layer_norm(preact, tparams[pp(prefix, 'U%s_lnb' % suffix)], tparams[pp(prefix, 'U%s_lns' % suffix)])
            preact += x_cur

            # reset and update gates
            r = tensor.nnet.sigmoid(_slice(preact, 0, dim))
            u = tensor.nnet.sigmoid(_slice(preact, 1, dim))

            # compute the hidden state proposal
            preactx = tensor.dot(h_prev*rec_dropout[1+2*i], wn(pp(prefix, 'Ux'+suffix)))
            if options['layer_normalisation']:
                preactx = layer_norm(preactx, tparams[pp(prefix, 'Ux%s_lnb' % suffix)], tparams[pp(prefix, 'Ux%s_lns' % suffix)])
            preactx = preactx * r
            preactx = preactx + xx_cur

            # hidden state proposal
            h = tensor.tanh(preactx)

            # leaky integrate and obtain next hidden state
            h = u * h_prev + (1. - u) * h
            h = m_[:, None] * h + (1. - m_)[:, None] * h_prev
            h_prev = h

        return h

    # prepare scan arguments
    seqs = [mask, state_below_v, state_belowx_v]
    _step = _step_slice
    shared_vars = [rec_dropout]

    if one_step:
        rval = _step(*(seqs + [init_state] + shared_vars))
    else:
        rval, updates = theano.scan(_step,
                                sequences=seqs,
                                outputs_info=init_state,
                                non_sequences=shared_vars,
                                name=pp(prefix, '_layers'),
                                n_steps=nsteps,
                                truncate_gradient=truncate_gradient,
                                profile=profile,
                                strict=False)
    rval = [rval]
    return rval


# Conditional GRU layer with Attention
def param_init_gru_cond(options, params, prefix='gru_cond',
                        nin=None, dim=None, dimctx=None,
                        nin_nonlin=None, dim_nonlin=None,
                        recurrence_transition_depth=2,
                        recurrence_transition_deep_context=False):
    if nin is None:
        nin = options['dim']
    if dim is None:
        dim = options['dim']
    if dimctx is None:
        dimctx = options['dim']
    if nin_nonlin is None:
        nin_nonlin = nin
    if dim_nonlin is None:
        dim_nonlin = dim

    scale_add = 0.0
    scale_mul = 1.0

    W = numpy.concatenate([norm_weight(nin, dim),
                           norm_weight(nin, dim)], axis=1)
    params[pp(prefix, 'W')] = W
    params[pp(prefix, 'b')] = numpy.zeros((2 * dim,)).astype(floatX)
    U = numpy.concatenate([ortho_weight(dim_nonlin),
                           ortho_weight(dim_nonlin)], axis=1)
    params[pp(prefix, 'U')] = U

    Wx = norm_weight(nin_nonlin, dim_nonlin)
    params[pp(prefix, 'Wx')] = Wx
    Ux = ortho_weight(dim_nonlin)
    params[pp(prefix, 'Ux')] = Ux
    params[pp(prefix, 'bx')] = numpy.zeros((dim_nonlin,)).astype(floatX)

    for i in xrange(recurrence_transition_depth - 1):
        suffix = '' if i == 0 else ('_drt_%s' % i)
        U_nl = numpy.concatenate([ortho_weight(dim_nonlin),
                              ortho_weight(dim_nonlin)], axis=1)
        params[pp(prefix, 'U_nl'+suffix)] = U_nl
        params[pp(prefix, 'b_nl'+suffix)] = numpy.zeros((2 * dim_nonlin,)).astype(floatX)
        Ux_nl = ortho_weight(dim_nonlin)
        params[pp(prefix, 'Ux_nl'+suffix)] = Ux_nl
        params[pp(prefix, 'bx_nl'+suffix)] = numpy.zeros((dim_nonlin,)).astype(floatX)
        
        if options['layer_normalisation']:
            params[pp(prefix,'U_nl%s_lnb' % suffix)] = scale_add * numpy.ones((2*dim)).astype(floatX)
            params[pp(prefix,'U_nl%s_lns' % suffix)] = scale_mul * numpy.ones((2*dim)).astype(floatX)
            params[pp(prefix,'Ux_nl%s_lnb' % suffix)] = scale_add * numpy.ones((1*dim)).astype(floatX)
            params[pp(prefix,'Ux_nl%s_lns' % suffix)] = scale_mul * numpy.ones((1*dim)).astype(floatX)
        if options['weight_normalisation']:
            params[pp(prefix,'U_nl%s_wns') % suffix] = scale_mul * numpy.ones((2*dim)).astype(floatX)
            params[pp(prefix,'Ux_nl%s_wns') % suffix] = scale_mul * numpy.ones((1*dim)).astype(floatX)

        # context to LSTM
        if recurrence_transition_deep_context or (i == 0):
            Wc = norm_weight(dimctx, dim*2)
            params[pp(prefix, 'Wc'+suffix)] = Wc
            Wcx = norm_weight(dimctx, dim)
            params[pp(prefix, 'Wcx'+suffix)] = Wcx
            if options['layer_normalisation']:
                params[pp(prefix,'Wc%s_lnb') % suffix] = scale_add * numpy.ones((2*dim)).astype(floatX)
                params[pp(prefix,'Wc%s_lns') % suffix] = scale_mul * numpy.ones((2*dim)).astype(floatX)
                params[pp(prefix,'Wcx%s_lnb') % suffix] = scale_add * numpy.ones((1*dim)).astype(floatX)
                params[pp(prefix,'Wcx%s_lns') % suffix] = scale_mul * numpy.ones((1*dim)).astype(floatX)
            if options['weight_normalisation']:
                params[pp(prefix,'Wc%s_wns') % suffix] = scale_mul * numpy.ones((2*dim)).astype(floatX)
                params[pp(prefix,'Wcx%s_wns') % suffix] = scale_mul * numpy.ones((1*dim)).astype(floatX)          

    # attention: combined -> hidden
    W_comb_att = norm_weight(dim, dimctx)
    params[pp(prefix, 'W_comb_att')] = W_comb_att

    # attention: context -> hidden
    Wc_att = norm_weight(dimctx)
    params[pp(prefix, 'Wc_att')] = Wc_att

    # attention: hidden bias
    b_att = numpy.zeros((dimctx,)).astype(floatX)
    params[pp(prefix, 'b_att')] = b_att

    # attention:
    U_att = norm_weight(dimctx, 1)
    params[pp(prefix, 'U_att')] = U_att
    c_att = numpy.zeros((1,)).astype(floatX)
    params[pp(prefix, 'c_tt')] = c_att

    if options['layer_normalisation']:
        # layer-normalization parameters
        params[pp(prefix,'W_lnb')] = scale_add * numpy.ones((2*dim)).astype(floatX)
        params[pp(prefix,'W_lns')] = scale_mul * numpy.ones((2*dim)).astype(floatX)
        params[pp(prefix,'U_lnb')] = scale_add * numpy.ones((2*dim)).astype(floatX)
        params[pp(prefix,'U_lns')] = scale_mul * numpy.ones((2*dim)).astype(floatX)
        params[pp(prefix,'Wx_lnb')] = scale_add * numpy.ones((1*dim)).astype(floatX)
        params[pp(prefix,'Wx_lns')] = scale_mul * numpy.ones((1*dim)).astype(floatX)
        params[pp(prefix,'Ux_lnb')] = scale_add * numpy.ones((1*dim)).astype(floatX)
        params[pp(prefix,'Ux_lns')] = scale_mul * numpy.ones((1*dim)).astype(floatX)
        params[pp(prefix,'W_comb_att_lnb')] = scale_add * numpy.ones((1*dimctx)).astype(floatX)
        params[pp(prefix,'W_comb_att_lns')] = scale_mul * numpy.ones((1*dimctx)).astype(floatX)
        params[pp(prefix,'Wc_att_lnb')] = scale_add * numpy.ones((1*dimctx)).astype(floatX)
        params[pp(prefix,'Wc_att_lns')] = scale_mul * numpy.ones((1*dimctx)).astype(floatX)
    if options['weight_normalisation']:
        params[pp(prefix,'W_wns')] = scale_mul * numpy.ones((2*dim)).astype(floatX)
        params[pp(prefix,'U_wns')] = scale_mul * numpy.ones((2*dim)).astype(floatX)
        params[pp(prefix,'Wx_wns')] = scale_mul * numpy.ones((1*dim)).astype(floatX)
        params[pp(prefix,'Ux_wns')] = scale_mul * numpy.ones((1*dim)).astype(floatX)
        params[pp(prefix,'W_comb_att_wns')] = scale_mul * numpy.ones((1*dimctx)).astype(floatX)
        params[pp(prefix,'Wc_att_wns')] = scale_mul * numpy.ones((1*dimctx)).astype(floatX)
        params[pp(prefix,'U_att_wns')] = scale_mul * numpy.ones((1*1)).astype(floatX)

    return params


def gru_cond_layer(tparams, state_below, options, dropout, prefix='gru',
                   mask=None, context=None, one_step=False,
                   init_memory=None, init_state=None,
                   context_mask=None,
                   dropout_probability_below=0,
                   dropout_probability_ctx=0,
                   dropout_probability_rec=0,
                   pctx_=None,
                   recurrence_transition_depth=2,
                   recurrence_transition_deep_context=False,
                   truncate_gradient=-1,
                   profile=False,
                   **kwargs):

    assert context, 'Context must be provided'

    if one_step:
        assert init_state, 'previous state must be provided'

    nsteps = state_below.shape[0]
    if state_below.ndim == 3:
        n_samples = state_below.shape[1]
        dim_below = state_below.shape[2]
    else:
        n_samples = 1
        dim_below = state_below.shape[1]

    # mask
    if mask is None:
        mask = tensor.alloc(1., state_below.shape[0], 1)

    dim = tparams[pp(prefix, 'Wcx')].shape[1]

    rec_dropout = dropout((n_samples, dim), dropout_probability_rec, num= 1 + 2 * recurrence_transition_depth)
    
    # utility function to look up parameters and apply weight normalization if enabled
    def wn(param_name):
        param = tparams[param_name]
        if options['weight_normalisation']:
            return weight_norm(param, tparams[param_name+'_wns'])
        else:
            return param

    below_dropout = dropout((n_samples, dim_below),  dropout_probability_below, num=2)
    ctx_dropout = dropout((n_samples, 2*options['dim']), dropout_probability_ctx, num=4)

    # initial/previous state
    if init_state is None:
        init_state = tensor.alloc(0., n_samples, dim)

    # projected context
    assert context.ndim == 3, 'Context must be 3-d: #annotation x #sample x dim'
    if pctx_ is None:
        pctx_ = tensor.dot(context*ctx_dropout[0], wn(pp(prefix, 'Wc_att'))) +\
            tparams[pp(prefix, 'b_att')]

    if options['layer_normalisation']:
        pctx_ = layer_norm(pctx_, tparams[pp(prefix,'Wc_att_lnb')], tparams[pp(prefix,'Wc_att_lns')])

    def _slice(_x, n, dim):
        if _x.ndim == 3:
            return _x[:, :, n*dim:(n+1)*dim]
        return _x[:, n*dim:(n+1)*dim]

    # state_below is the previous output word embedding
    state_belowx = tensor.dot(state_below*below_dropout[0], wn(pp(prefix, 'Wx'))) +\
        tparams[pp(prefix, 'bx')]
    state_below_ = tensor.dot(state_below*below_dropout[1], wn(pp(prefix, 'W'))) +\
        tparams[pp(prefix, 'b')]

    def _step_slice(m_, x_, xx_, h_, ctx_, alpha_, pctx_, cc_, rec_dropout, ctx_dropout):
        if options['layer_normalisation']:
            x_ = layer_norm(x_, tparams[pp(prefix, 'W_lnb')], tparams[pp(prefix, 'W_lns')])
            xx_ = layer_norm(xx_, tparams[pp(prefix, 'Wx_lnb')], tparams[pp(prefix, 'Wx_lns')])

        preact1 = tensor.dot(h_*rec_dropout[0], wn(pp(prefix, 'U')))
        if options['layer_normalisation']:
            preact1 = layer_norm(preact1, tparams[pp(prefix, 'U_lnb')], tparams[pp(prefix, 'U_lns')])
        preact1 += x_
        preact1 = tensor.nnet.sigmoid(preact1)

        r1 = _slice(preact1, 0, dim)
        u1 = _slice(preact1, 1, dim)

        preactx1 = tensor.dot(h_*rec_dropout[1], wn(pp(prefix, 'Ux')))
        if options['layer_normalisation']:
            preactx1 = layer_norm(preactx1, tparams[pp(prefix, 'Ux_lnb')], tparams[pp(prefix, 'Ux_lns')])
        preactx1 *= r1
        preactx1 += xx_

        h1 = tensor.tanh(preactx1)

        h1 = u1 * h_ + (1. - u1) * h1
        h1 = m_[:, None] * h1 + (1. - m_)[:, None] * h_

        # attention
        pstate_ = tensor.dot(h1*rec_dropout[2], wn(pp(prefix, 'W_comb_att')))
        if options['layer_normalisation']:
            pstate_ = layer_norm(pstate_, tparams[pp(prefix, 'W_comb_att_lnb')], tparams[pp(prefix, 'W_comb_att_lns')])
        pctx__ = pctx_ + pstate_[None, :, :]
        #pctx__ += xc_
        pctx__ = tensor.tanh(pctx__)
        alpha = tensor.dot(pctx__*ctx_dropout[1], wn(pp(prefix, 'U_att')))+tparams[pp(prefix, 'c_tt')]
        alpha = alpha.reshape([alpha.shape[0], alpha.shape[1]])
        alpha = tensor.exp(alpha - alpha.max(0, keepdims=True))
        if context_mask:
            alpha = alpha * context_mask
        alpha = alpha / alpha.sum(0, keepdims=True)
        ctx_ = (cc_ * alpha[:, :, None]).sum(0)  # current context

        h2_prev = h1
        for i in xrange(recurrence_transition_depth - 1):
            suffix = '' if i == 0 else ('_drt_%s' % i)

            preact2 = tensor.dot(h2_prev*rec_dropout[3+2*i], wn(pp(prefix, 'U_nl'+suffix)))+tparams[pp(prefix, 'b_nl'+suffix)]
            if options['layer_normalisation']:
                preact2 = layer_norm(preact2, tparams[pp(prefix, 'U_nl%s_lnb' % suffix)], tparams[pp(prefix, 'U_nl%s_lns' % suffix)])
            if recurrence_transition_deep_context or (i == 0):
                ctx1_ = tensor.dot(ctx_*ctx_dropout[2], wn(pp(prefix, 'Wc'+suffix))) # dropout mask is shared over mini-steps
                if options['layer_normalisation']:
                    ctx1_ = layer_norm(ctx1_, tparams[pp(prefix, 'Wc%s_lnb' % suffix)], tparams[pp(prefix, 'Wc%s_lns' % suffix)])
                preact2 += ctx1_
            preact2 = tensor.nnet.sigmoid(preact2)

            r2 = _slice(preact2, 0, dim)
            u2 = _slice(preact2, 1, dim)

            preactx2 = tensor.dot(h2_prev*rec_dropout[4+2*i], wn(pp(prefix, 'Ux_nl'+suffix)))+tparams[pp(prefix, 'bx_nl'+suffix)]
            if options['layer_normalisation']:
               preactx2 = layer_norm(preactx2, tparams[pp(prefix, 'Ux_nl%s_lnb' % suffix)], tparams[pp(prefix, 'Ux_nl%s_lns' % suffix)])
            preactx2 *= r2
            if recurrence_transition_deep_context or (i == 0):
               ctx2_ = tensor.dot(ctx_*ctx_dropout[3], wn(pp(prefix, 'Wcx'+suffix))) # dropout mask is shared over mini-steps
               if options['layer_normalisation']:
                   ctx2_ = layer_norm(ctx2_, tparams[pp(prefix, 'Wcx%s_lnb' % suffix)], tparams[pp(prefix, 'Wcx%s_lns' % suffix)])
               preactx2 += ctx2_
            h2 = tensor.tanh(preactx2)

            h2 = u2 * h2_prev + (1. - u2) * h2
            h2 = m_[:, None] * h2 + (1. - m_)[:, None] * h2_prev
            h2_prev = h2

        return h2, ctx_, alpha.T  # pstate_, preact, preactx, r, u

    seqs = [mask, state_below_, state_belowx]
    #seqs = [mask, state_below_, state_belowx, state_belowc]
    _step = _step_slice

    shared_vars = []

    if one_step:
        rval = _step(*(seqs + [init_state, None, None, pctx_, context, rec_dropout, ctx_dropout] +
                       shared_vars))
    else:
        rval, updates = theano.scan(_step,
                                    sequences=seqs,
                                    outputs_info=[init_state,
                                                  tensor.alloc(0., n_samples,
                                                               context.shape[2]),
                                                  tensor.alloc(0., n_samples,
                                                               context.shape[0])],
                                    non_sequences=[pctx_, context, rec_dropout, ctx_dropout]+shared_vars,
                                    name=pp(prefix, '_layers'),
                                    n_steps=nsteps,
                                    truncate_gradient=truncate_gradient,
                                    profile=profile,
                                    strict=False)
    return rval


# Conditional GRU layer with Attention (but reusing attention)
def param_init_gru_cond_reuse_att(options, params, prefix='gru_cond',
                        nin=None, dim=None, dimctx=None,
                        nin_nonlin=None, dim_nonlin=None,
                        recurrence_transition_depth=None, # ignored
                        recurrence_transition_deep_context=False, # ignored
                        ):
    if nin is None:
        nin = options['dim']
    if dim is None:
        dim = options['dim']
    if dimctx is None:
        dimctx = options['dim']
    if nin_nonlin is None:
        nin_nonlin = nin
    if dim_nonlin is None:
        dim_nonlin = dim

    W = numpy.concatenate([norm_weight(nin, dim),
                           norm_weight(nin, dim)], axis=1)
    params[pp(prefix, 'W')] = W
    params[pp(prefix, 'b')] = numpy.zeros((2 * dim,)).astype(floatX)
    U = numpy.concatenate([ortho_weight(dim_nonlin),
                           ortho_weight(dim_nonlin)], axis=1)
    params[pp(prefix, 'U')] = U

    Wx = norm_weight(nin_nonlin, dim_nonlin)
    params[pp(prefix, 'Wx')] = Wx
    Ux = ortho_weight(dim_nonlin)
    params[pp(prefix, 'Ux')] = Ux
    params[pp(prefix, 'bx')] = numpy.zeros((dim_nonlin,)).astype(floatX)

    U_nl = numpy.concatenate([ortho_weight(dim_nonlin),
                              ortho_weight(dim_nonlin)], axis=1)
    params[pp(prefix, 'U_nl')] = U_nl
    params[pp(prefix, 'b_nl')] = numpy.zeros((2 * dim_nonlin,)).astype(floatX)

    Ux_nl = ortho_weight(dim_nonlin)
    params[pp(prefix, 'Ux_nl')] = Ux_nl
    params[pp(prefix, 'bx_nl')] = numpy.zeros((dim_nonlin,)).astype(floatX)

    # context to LSTM
    Wc = norm_weight(dimctx, dim*2)
    params[pp(prefix, 'Wc')] = Wc

    Wcx = norm_weight(dimctx, dim)
    params[pp(prefix, 'Wcx')] = Wcx

    if options['layer_normalisation']:
        # layer-normalization parameters
        scale_add = 0.0
        scale_mul = 1.0
        params[pp(prefix,'ln_b1')] = scale_add * numpy.ones((2*dim)).astype('float32')
        params[pp(prefix,'ln_b2')] = scale_add * numpy.ones((1*dim)).astype('float32')
        params[pp(prefix,'ln_b3')] = scale_add * numpy.ones((2*dim)).astype('float32')
        params[pp(prefix,'ln_b4')] = scale_add * numpy.ones((1*dim)).astype('float32')
        params[pp(prefix,'ln_b5')] = scale_add * numpy.ones((2*dim)).astype('float32')
        params[pp(prefix,'ln_b6')] = scale_add * numpy.ones((2*dim)).astype('float32')
        params[pp(prefix,'ln_b7')] = scale_add * numpy.ones((1*dim)).astype('float32')
        params[pp(prefix,'ln_b8')] = scale_add * numpy.ones((1*dim)).astype('float32')
        params[pp(prefix,'ln_s1')] = scale_mul * numpy.ones((2*dim)).astype('float32')
        params[pp(prefix,'ln_s2')] = scale_mul * numpy.ones((1*dim)).astype('float32')
        params[pp(prefix,'ln_s3')] = scale_mul * numpy.ones((2*dim)).astype('float32')
        params[pp(prefix,'ln_s4')] = scale_mul * numpy.ones((1*dim)).astype('float32')
        params[pp(prefix,'ln_s5')] = scale_mul * numpy.ones((2*dim)).astype('float32')
        params[pp(prefix,'ln_s6')] = scale_mul * numpy.ones((2*dim)).astype('float32')
        params[pp(prefix,'ln_s7')] = scale_mul * numpy.ones((1*dim)).astype('float32')
        params[pp(prefix,'ln_s8')] = scale_mul * numpy.ones((1*dim)).astype('float32')

    return params


def gru_cond_layer_reuse_att(tparams, state_below, options, dropout, prefix='gru',
                   mask=None, context=None, one_step=False,
                   init_memory=None, init_state=None,
                   dropout_probability_below=0,
                   dropout_probability_ctx=0,
                   dropout_probability_rec=0,
                   truncate_gradient=-1,
                   profile=False,
                   **kwargs):

    assert context, 'Context must be provided'

    if one_step:
        assert init_state, 'previous state must be provided'

    nsteps = state_below.shape[0]
    if state_below.ndim == 3:
        n_samples = state_below.shape[1]
        dim_below = state_below.shape[2]
    else:
        n_samples = 1
        dim_below = state_below.shape[1]

    # mask
    if mask is None:
        mask = tensor.alloc(1., state_below.shape[0], 1)

    dim = tparams[pp(prefix, 'Wcx')].shape[1]

    rec_dropout = dropout((n_samples, dim), dropout_probability_rec, num=5)
    below_dropout = dropout((n_samples, dim_below),  dropout_probability_below, num=2)
    ctx_dropout = dropout((n_samples, 2*options['dim']), dropout_probability_ctx, num=2)

    # initial/previous state
    if init_state is None:
        init_state = tensor.alloc(0., n_samples, dim)

    def _slice(_x, n, dim):
        if _x.ndim == 3:
            return _x[:, :, n*dim:(n+1)*dim]
        return _x[:, n*dim:(n+1)*dim]

    # state_below is the previous output word embedding
    state_belowx = tensor.dot(state_below*below_dropout[0], tparams[pp(prefix, 'Wx')]) +\
        tparams[pp(prefix, 'bx')]
    state_below_ = tensor.dot(state_below*below_dropout[1], tparams[pp(prefix, 'W')]) +\
        tparams[pp(prefix, 'b')]

    def _step_slice(m_, x_, xx_, ctx_, h_, rec_dropout, ctx_dropout,
                    U, Wc, Ux, Wcx,
                    U_nl, Ux_nl, b_nl, bx_nl,
                    ln_b1, ln_s1, ln_b2, ln_s2, ln_b3, ln_s3, ln_b4, ln_s4, ln_b5, ln_s5,
                    ln_b6, ln_s6, ln_b7, ln_s7, ln_b8, ln_s8):

        if options['layer_normalisation']:
            x_ = layer_norm(x_, ln_b1, ln_s1)
            xx_ = layer_norm(xx_, ln_b2, ln_s2)

        preact1 = tensor.dot(h_*rec_dropout[0], U)
        if options['layer_normalisation']:
            preact1 = layer_norm(preact1, ln_b3, ln_s3)
        preact1 += x_
        preact1 = tensor.nnet.sigmoid(preact1)

        r1 = _slice(preact1, 0, dim)
        u1 = _slice(preact1, 1, dim)

        preactx1 = tensor.dot(h_*rec_dropout[1], Ux)
        if options['layer_normalisation']:
            preactx1 = layer_norm(preactx1, ln_b4, ln_s4)
        preactx1 *= r1
        preactx1 += xx_

        h1 = tensor.tanh(preactx1)

        h1 = u1 * h_ + (1. - u1) * h1
        h1 = m_[:, None] * h1 + (1. - m_)[:, None] * h_

        preact2 = tensor.dot(h1*rec_dropout[3], U_nl)+b_nl
        if options['layer_normalisation']:
            preact2 = layer_norm(preact2, ln_b5, ln_s5)
        ctx1_ = tensor.dot(ctx_*ctx_dropout[0], Wc)
        if options['layer_normalisation']:
            ctx1_ = layer_norm(ctx1_, ln_b6, ln_s6)
        preact2 += ctx1_
        preact2 = tensor.nnet.sigmoid(preact2)

        r2 = _slice(preact2, 0, dim)
        u2 = _slice(preact2, 1, dim)

        preactx2 = tensor.dot(h1*rec_dropout[4], Ux_nl)+bx_nl
        if options['layer_normalisation']:
            preactx2 = layer_norm(preactx2, ln_b7, ln_s7)
        preactx2 *= r2
        ctx2_ = tensor.dot(ctx_*ctx_dropout[1], Wcx)
        if options['layer_normalisation']:
            ctx2_ = layer_norm(ctx2_, ln_b8, ln_s8)
        preactx2 += ctx2_

        h2 = tensor.tanh(preactx2)

        h2 = u2 * h1 + (1. - u2) * h2
        h2 = m_[:, None] * h2 + (1. - m_)[:, None] * h1

        return h2

    seqs = [mask, state_below_, state_belowx, context]
    #seqs = [mask, state_below_, state_belowx, state_belowc]
    _step = _step_slice

    shared_vars = [tparams[pp(prefix, 'U')],
                   tparams[pp(prefix, 'Wc')],
                   tparams[pp(prefix, 'Ux')],
                   tparams[pp(prefix, 'Wcx')],
                   tparams[pp(prefix, 'U_nl')],
                   tparams[pp(prefix, 'Ux_nl')],
                   tparams[pp(prefix, 'b_nl')],
                   tparams[pp(prefix, 'bx_nl')]]

    if options['layer_normalisation']:
        for i in range(1,9):
            shared_vars += [tparams[pp(prefix,'ln_b{0}'.format(i))]]
            shared_vars += [tparams[pp(prefix,'ln_s{0}'.format(i))]]
    else:
        # dummy values
        for i in range(1,9):
            shared_vars += [tensor.alloc(0., 1)]
            shared_vars += [tensor.alloc(0., 1)]

    if one_step:
        rval = _step(*(seqs + [init_state, rec_dropout, ctx_dropout] +
                       shared_vars))
    else:
        rval, updates = theano.scan(_step,
                                    sequences=seqs,
                                    outputs_info=init_state,
                                    non_sequences=[rec_dropout, ctx_dropout]+shared_vars,
                                    name=pp(prefix, '_layers'),
                                    n_steps=nsteps,
                                    truncate_gradient=truncate_gradient,
                                    profile=profile,
                                    strict=True)
    return [rval]

<|MERGE_RESOLUTION|>--- conflicted
+++ resolved
@@ -93,23 +93,12 @@
 # code from https://github.com/ryankiros/layer-norm
 def layer_norm(x, b, s):
     _eps = numpy_floatX(1e-5)
-<<<<<<< HEAD
-    output = (x - x.mean(1)[:,None]) / tensor.sqrt((x.var(1)[:,None] + _eps))
-    output = s[None, :] * output + b[None,:]
-    return output
-
-def layer_norm3d(x, b, s):
-    _eps = numpy_floatX(1e-5)
-    output = (x - x.mean(2)[:,:,None]) / tensor.sqrt((x.var(2)[:,:,None] + _eps))
-    output = s[None, None, :] * output + b[None, None,:]
-=======
     if x.ndim == 3:
         output = (x - x.mean(2)[:,:,None]) / numpy.sqrt((x.var(2)[:,:,None] + _eps))
         output = s[None, None, :] * output + b[None, None,:]
     else:
         output = (x - x.mean(1)[:,None]) / tensor.sqrt((x.var(1)[:,None] + _eps))
         output = s[None, :] * output + b[None,:]
->>>>>>> 112d448f
     return output
 
 def weight_norm(W, s):
@@ -309,8 +298,8 @@
         # input to compute the hidden state proposal
         state_belowx = tensor.dot(state_below*below_dropout[1+2*i], wn(pp(prefix, 'Wx'+suffix))) + tparams[pp(prefix, 'bx'+suffix)]
         if options['layer_normalisation']:
-             state_below_ = layer_norm3d(state_below_, tparams[pp(prefix, 'W%s_lnb' % suffix)], tparams[pp(prefix, 'W%s_lns' % suffix)])
-             state_belowx = layer_norm3d(state_belowx, tparams[pp(prefix, 'Wx%s_lnb' % suffix)], tparams[pp(prefix, 'Wx%s_lns' % suffix)])
+             state_below_ = layer_norm(state_below_, tparams[pp(prefix, 'W%s_lnb' % suffix)], tparams[pp(prefix, 'W%s_lns' % suffix)])
+             state_belowx = layer_norm(state_belowx, tparams[pp(prefix, 'Wx%s_lnb' % suffix)], tparams[pp(prefix, 'Wx%s_lns' % suffix)])
         state_below_list.append(state_below_)
         state_belowx_list.append(state_belowx)
     state_below_v = tensor.stack(state_below_list, axis=1)
