import logging
import sys
import time

import numpy
import tensorflow as tf

import exception
import rnn_inference
import transformer_inference
import util
import json
from collections import OrderedDict


"""Represents a collection of models that can be used jointly for inference.

RNN and Transformer models are both supported, though they can't be mixed.
For RNNs, search can use multiple models (i.e. an ensemble) but sampling is
limited to a single model. For Transformers, only single models are supported.
Multi-GPU inference is not yet supported.

TODO Multi-GPU inference (i.e. multiple replicas of the same model).
TODO Beam search for Transformer ensembles.
TODO Mixed RNN/Tranformer inference.
TODO Ensemble sampling (is this useful?).
"""
class InferenceModelSet(object):
    def __init__(self, models, configs):
        self._models = models
        self._model_types = [config.model_type for config in configs]
        # Currently only supports RNN ensembles or single Transformer models
        assert len(set(self._model_types)) == 1
        if self._model_types[0] == "transformer":
            assert len(models) == 1
            self._sample_func = transformer_inference.sample
            self._sample_graph_type = transformer_inference.SampleGraph
            self._beam_search_func = transformer_inference.beam_search
            self._beam_search_graph_type = transformer_inference.BeamSearchGraph
        else:
            assert self._model_types[0] == "rnn"
            self._sample_func = rnn_inference.sample
            self._sample_graph_type = rnn_inference.SampleGraph
            self._beam_search_func = rnn_inference.beam_search
            self._beam_search_graph_type = rnn_inference.BeamSearchGraph
        self._cached_sample_graph = None
        self._cached_beam_search_graph = None

    def sample(self, session, x, x_mask, return_alignments=False):
        # Sampling is not implemented for ensembles, so just use the first
        # model.
        model = self._models[0]
        if self._cached_sample_graph is None:
            self._cached_sample_graph = self._sample_graph_type(model)
        return self._sample_func(session, model, x, x_mask,
                                 self._cached_sample_graph)

    def beam_search(self, session, x, x_mask, beam_size,
                    normalization_alpha=0.0, return_alignments=False):
        """Beam search using all models contained in this model set.

        If using an ensemble (i.e. more than one model), then at each timestep
        the top k tokens are selected according to the sum of the models' log
        probabilities (where k is the beam size).

        Args:
            session: TensorFlow session.
            x: Numpy array with shape (factors, max_seq_len, batch_size).
            x_mask: Numpy array with shape (max_seq_len, batch_size).
            beam_size: beam width.
            normalization_alpha: length normalization hyperparamter.

        Returns:
            A list of lists of (translation, score) pairs. The outer list
            contains one list for each input sentence in the batch. The inner
            lists contain k elements (where k is the beam size), sorted by
            score in ascending order (i.e. best first, assuming lower scores
            are better).
        """
        def cached_graph_is_usable():
            cached_graph = self._cached_beam_search_graph
            if cached_graph is None:
                return False
            return (cached_graph.beam_size == beam_size
                    and cached_graph.normalization_alpha == normalization_alpha)

        if not cached_graph_is_usable():
            self._cached_beam_search_graph = \
<<<<<<< HEAD
                self._beam_search_graph_type(self._models, beam_size,
                                             normalization_alpha)
        return self._beam_search_func(session, self._models, x, x_mask,
                                      beam_size, normalization_alpha,
                                      self._cached_beam_search_graph)
=======
                rnn_inference.BeamSearchGraph(self._models, beam_size)
        return rnn_inference.beam_search(session, self._models, x, x_mask,
                                         beam_size, normalization_alpha,
                                         self._cached_beam_search_graph, return_alignments=return_alignments)
>>>>>>> 2bfc0196


def translate_file(input_file, output_file, session, models, configs,
                   beam_size=12, nbest=False, minibatch_size=80,
                   maxibatch_size=20, normalization_alpha=1.0, print_alignments=None, alignment_file=sys.stdout):
    """Translates a source file using a translation model (or ensemble).

    Args:
        input_file: file object from which source sentences will be read.
        output_file: file object to which translations will be written.
        session: TensorFlow session.
        models: list of model objects to use for beam search.
        configs: model configs.
        beam_size: beam width.
        nbest: if True, produce n-best output with scores; otherwise 1-best.
        minibatch_size: minibatch size in sentences.
        maxibatch_size: number of minibatches to read and sort, pre-translation.
        normalization_alpha: alpha parameter for length normalization.
    """

    def translate_maxibatch(maxibatch, model_set, num_to_target,
                            num_prev_translated):
        """Translates an individual maxibatch.

        Args:
            maxibatch: a list of sentences.
            model_set: an InferenceModelSet object.
            num_to_target: dictionary mapping target vocabulary IDs to strings.
            num_prev_translated: the number of previously translated sentences.
        """

        # Sort the maxibatch by length and split into minibatches.
        try:
            minibatches, idxs = util.read_all_lines(configs[0], maxibatch,
                                                    minibatch_size)
        except exception.Error as x:
            logging.error(x.msg)
            sys.exit(1)

        # Translate the minibatches and store the resulting beam (i.e.
        # translations and scores) for each sentence.
        beams = []
        alignments = []
        return_alignments = not print_alignments==None
        for x in minibatches:
            y_dummy = numpy.zeros(shape=(len(x),1))
            x, x_mask, _, _ = util.prepare_data(x, y_dummy, configs[0].factors,
                                                maxlen=None)
            sample, scores = model_set.beam_search(
                session=session,
                x=x,
                x_mask=x_mask,
                beam_size=beam_size,
<<<<<<< HEAD
                normalization_alpha=normalization_alpha)
=======
                normalization_alpha=normalization_alpha, 
                return_alignments=return_alignments)
>>>>>>> 2bfc0196
            
            beams.extend(sample)
            alignments.extend(scores) # scores (batch_size, num_models, beam_size, translation_maxlen, input_len)

            num_translated = num_prev_translated + len(beams)
            logging.info('Translated {} sents'.format(num_translated))

        # Put beams into the same order as the input maxibatch.
        tmp = numpy.array(beams, dtype=numpy.object)
        tmp_alignments = numpy.array(alignments, dtype=numpy.object)
        ordered_beams = tmp[idxs.argsort()]
        ordered_alignments = tmp_alignments[idxs.argsort()]

        # Write the translations to the output file.
        for i, beam in enumerate(ordered_beams):
            if nbest:
                num = num_prev_translated + i
                for sent, cost in beam:
                    translation = util.seq2words(sent, num_to_target)
                    line = "{} ||| {} ||| {}\n".format(num, translation,
                                                       str(cost))
                    output_file.write(line)
            else:
                best_hypo, cost = beam[0]
                line = util.seq2words(best_hypo, num_to_target) + '\n'
                output_file.write(line)

        if return_alignments: 
             sentences =[]
             for i, (alignment, beam) in enumerate(zip(ordered_alignments, ordered_beams)):  # alignment = alignments for one sentence, shape (num_models, beam_size, translation_maxlen, input_len)
                 num_models = alignment.shape[0]
                 translation_maxlen = alignment.shape[2]
                 input_len = alignment.shape[3]
                 input_sentence = maxibatch[i].rstrip()
                 source_words = input_sentence.split()
                 source_words.append('<eos>')
                 
                 if nbest:
                     raise NotImplementedError # TODO: print alignments with nbest option
                 else:
                     best_hypo, cost = beam[0]
                     line = util.seq2words(best_hypo, num_to_target)
                     sentence = OrderedDict ([
                        ('translation' , line),
                        ('source', input_sentence),
                        ('cost' , cost)
                        ])
                     words = line.split()
                     words.append('<eos>')
                     model_idx=0 # TODO: how to do this with more than one model?
                     best_beam_idx=0
                     score_sum=0
                     alignment_list = OrderedDict()
                     for target_word_idx, target_word in enumerate(words):
                         scores = OrderedDict()
                         for j, source_word in enumerate(source_words):
<<<<<<< HEAD
                            scores[source_word] = alignment[model_idx, best_beam_idx, target_word_idx, j]
=======
                            scores["s:" + source_word] = alignment[model_idx, best_beam_idx, target_word_idx, j]
>>>>>>> 2bfc0196
                         alignment_list[target_word]=scores
                         sentence['alignments'] = alignment_list
                         #score_sum +=alignment[model_idx, best_beam_idx, target_word_idx, j]
                     ##sentence['sum']=score_sum
                     sentences.append(sentence)
             
             if print_alignments == 'json':
                json.dump(sentences, alignment_file, indent=4, ensure_ascii=False) 
                
             elif print_alignments == 'soft' :
                 for i in range(len(sentences)):
                    alignment_file.write("{} ||| {} ||| {} ||| {} ||| {} {}".format(i, sentences[i]['translation'], sentences[i]['cost'], sentences[i]['source'], len(sentences[i]['source'].split())+1, len(sentences[i]['translation'].split())+1))
                    alignment_file.write("\n")
                    for trg_word in sentences[i]['alignments']:
                        # print score for each source word
                        scores = ""
                        for src_word in sentences[i]['alignments'][trg_word]:
                            alignment_file.write(str(sentences[i]['alignments'][trg_word][src_word]) + " ")
                        alignment_file.write("\n")    
                    alignment_file.write("\n")
             
    _, _, _, num_to_target = util.load_dictionaries(configs[0])
    model_set = InferenceModelSet(models, configs)

    logging.info("NOTE: Length of translations is capped to {}".format(
        configs[0].translation_maxlen))

    start_time = time.time()

    num_translated = 0
    maxibatch = []
    while True:
        line = input_file.readline()
        if line == "":
            if len(maxibatch) > 0:
                translate_maxibatch(maxibatch, model_set, num_to_target,
                                    num_translated)
                num_translated += len(maxibatch)
            break
        maxibatch.append(line)
        if len(maxibatch) == (maxibatch_size * minibatch_size):
            translate_maxibatch(maxibatch, model_set, num_to_target,
                                num_translated)
            num_translated += len(maxibatch)
            maxibatch = []

    duration = time.time() - start_time
    logging.info('Translated {} sents in {} sec. Speed {} sents/sec'.format(
        num_translated, duration, num_translated/duration))<|MERGE_RESOLUTION|>--- conflicted
+++ resolved
@@ -86,18 +86,11 @@
 
         if not cached_graph_is_usable():
             self._cached_beam_search_graph = \
-<<<<<<< HEAD
                 self._beam_search_graph_type(self._models, beam_size,
                                              normalization_alpha)
         return self._beam_search_func(session, self._models, x, x_mask,
                                       beam_size, normalization_alpha,
                                       self._cached_beam_search_graph)
-=======
-                rnn_inference.BeamSearchGraph(self._models, beam_size)
-        return rnn_inference.beam_search(session, self._models, x, x_mask,
-                                         beam_size, normalization_alpha,
-                                         self._cached_beam_search_graph, return_alignments=return_alignments)
->>>>>>> 2bfc0196
 
 
 def translate_file(input_file, output_file, session, models, configs,
@@ -151,12 +144,8 @@
                 x=x,
                 x_mask=x_mask,
                 beam_size=beam_size,
-<<<<<<< HEAD
                 normalization_alpha=normalization_alpha)
-=======
-                normalization_alpha=normalization_alpha, 
-                return_alignments=return_alignments)
->>>>>>> 2bfc0196
+
             
             beams.extend(sample)
             alignments.extend(scores) # scores (batch_size, num_models, beam_size, translation_maxlen, input_len)
@@ -213,11 +202,7 @@
                      for target_word_idx, target_word in enumerate(words):
                          scores = OrderedDict()
                          for j, source_word in enumerate(source_words):
-<<<<<<< HEAD
                             scores[source_word] = alignment[model_idx, best_beam_idx, target_word_idx, j]
-=======
-                            scores["s:" + source_word] = alignment[model_idx, best_beam_idx, target_word_idx, j]
->>>>>>> 2bfc0196
                          alignment_list[target_word]=scores
                          sentence['alignments'] = alignment_list
                          #score_sum +=alignment[model_idx, best_beam_idx, target_word_idx, j]
