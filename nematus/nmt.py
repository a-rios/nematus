#!/usr/bin/env python
# -*- coding: utf-8 -*-
'''
Build a neural machine translation model with soft attention
'''
import theano
import theano.tensor as tensor
from theano.sandbox.rng_mrg import MRG_RandomStreams as RandomStreams

import cPickle as pkl
import json
import numpy
import copy
import argparse

import os
import warnings
import sys
import time

import itertools

from subprocess import Popen

from collections import OrderedDict

profile = False

from data_iterator import TextIterator
from training_progress import TrainingProgress
from util import *
from theano_util import *
from alignment_util import *

from layers import *
from initializers import *
from optimizers import *
from metrics.scorer_provider import ScorerProvider

from domain_interpolation_data_iterator import DomainInterpolatorTextIterator

# batch preparation
def prepare_data(seqs_x, seqs_y, maxlen=None, n_words_src=30000,
                 n_words=30000):
    # x: a list of sentences
    lengths_x = [len(s) for s in seqs_x]
    lengths_y = [len(s) for s in seqs_y]

    if maxlen is not None:
        new_seqs_x = []
        new_seqs_y = []
        new_lengths_x = []
        new_lengths_y = []
        for l_x, s_x, l_y, s_y in zip(lengths_x, seqs_x, lengths_y, seqs_y):
            if l_x < maxlen and l_y < maxlen:
                new_seqs_x.append(s_x)
                new_lengths_x.append(l_x)
                new_seqs_y.append(s_y)
                new_lengths_y.append(l_y)
        lengths_x = new_lengths_x
        seqs_x = new_seqs_x
        lengths_y = new_lengths_y
        seqs_y = new_seqs_y

        if len(lengths_x) < 1 or len(lengths_y) < 1:
            return None, None, None, None

    n_samples = len(seqs_x)
    n_factors = len(seqs_x[0][0])
    maxlen_x = numpy.max(lengths_x) + 1
    maxlen_y = numpy.max(lengths_y) + 1

    x = numpy.zeros((n_factors, maxlen_x, n_samples)).astype('int64')
    y = numpy.zeros((maxlen_y, n_samples)).astype('int64')
    x_mask = numpy.zeros((maxlen_x, n_samples)).astype(floatX)
    y_mask = numpy.zeros((maxlen_y, n_samples)).astype(floatX)
    for idx, [s_x, s_y] in enumerate(zip(seqs_x, seqs_y)):
        x[:, :lengths_x[idx], idx] = zip(*s_x)
        x_mask[:lengths_x[idx]+1, idx] = 1.
        y[:lengths_y[idx], idx] = s_y
        y_mask[:lengths_y[idx]+1, idx] = 1.

    return x, x_mask, y, y_mask

<<<<<<< HEAD
=======
def init_attn_mask(win, maxlen):
    # return a maxlen * maxlen matrix
    # first dimension is middle point
    # second dimension is sentence length (middle point always less than sentence length, and sentence length == 0 is all 0)
    # last dimension is index
    mask = numpy.zeros((maxlen, maxlen, 2*win + 1), dtype=floatX)
    for i in xrange(maxlen):
        start = i - win
        end = i + win
        for k in xrange(maxlen):
            idx = 0
            for j in xrange(start, end + 1):
                if j in xrange(k):
                    if i < k:
                        mask[i][k][idx] = 1
                idx += 1
    return mask

def init_index_mask(win, maxlen):
    # return a maxlen * window-size matrix
    winsize = 2 * win + 1
    mask = -1 * numpy.ones((maxlen, winsize), dtype=floatX)
    for i in xrange(maxlen):
        start = i - win
        end = i + win
        idx = 0
        for j in xrange(start, end + 1):
            if j in xrange(maxlen):
                mask[i][idx] = j
            idx += 1
    return mask
>>>>>>> 428830ee

# initialize all parameters
def init_params(options):
    params = OrderedDict()

    # embedding
    params = get_layer_param('embedding')(options, params, options['n_words_src'], options['dim_per_factor'], options['factors'], suffix='')
    if not options['tie_encoder_decoder_embeddings']:
        params = get_layer_param('embedding')(options, params, options['n_words'], options['dim_word'], suffix='_dec')

    # encoder: bidirectional RNN
    params = get_layer_param(options['encoder'])(options, params,
                                              prefix='encoder',
                                              nin=options['dim_word'],
                                              dim=options['dim'])
    params = get_layer_param(options['encoder'])(options, params,
                                              prefix='encoder_r',
                                              nin=options['dim_word'],
                                              dim=options['dim'])
    if options['enc_depth'] > 1:
        for level in range(2, options['enc_depth'] + 1):
            prefix_f = pp('encoder', level)
            prefix_r = pp('encoder_r', level)

            if level <= options['enc_depth_bidirectional']:
                params = get_layer_param(options['encoder'])(options, params,
                                                             prefix=prefix_f,
                                                             nin=options['dim'],
                                                             dim=options['dim'])
                params = get_layer_param(options['encoder'])(options, params,
                                                             prefix=prefix_r,
                                                             nin=options['dim'],
                                                             dim=options['dim'])
            else:
                params = get_layer_param(options['encoder'])(options, params,
                                                             prefix=prefix_f,
                                                             nin=options['dim'] * 2,
                                                             dim=options['dim'] * 2)


    ctxdim = 2 * options['dim']

    # init_state, init_cell
    params = get_layer_param('ff')(options, params, prefix='ff_state',
                                nin=ctxdim, nout=options['dim'])
    # decoder
    params = get_layer_param(options['decoder'])(options, params,
                                              prefix='decoder',
                                              nin=options['dim_word'],
                                              dim=options['dim'],
                                              dimctx=ctxdim)

    # deeper layers of the decoder
    if options['dec_depth'] > 1:
        if options['dec_deep_context']:
            input_dim = options['dim'] + ctxdim
        else:
            input_dim = options['dim']

        for level in range(2, options['dec_depth'] + 1):
            params = get_layer_param(options['decoder_deep'])(options, params,
                                            prefix=pp('decoder', level),
                                            nin=input_dim,
                                            dim=options['dim'],
                                            dimctx=ctxdim)

    # readout
    params = get_layer_param('ff')(options, params, prefix='ff_logit_lstm',
                                nin=options['dim'], nout=options['dim_word'],
                                ortho=False)
    params = get_layer_param('ff')(options, params, prefix='ff_logit_prev',
                                nin=options['dim_word'],
                                nout=options['dim_word'], ortho=False)
    params = get_layer_param('ff')(options, params, prefix='ff_logit_ctx',
                                nin=ctxdim, nout=options['dim_word'],
                                ortho=False)

    # additional deep output layers
    for level in range(1, options['output_depth']):
        prefix = pp('ff_deep_output', level)
        params = get_layer_param('ff')(options, params, prefix=prefix,
                                       nin=options['dim_word'],
                                       nout=options['dim_word'],
                                       ortho=False)

    params = get_layer_param('ff')(options, params, prefix='ff_logit',
                                nin=options['dim_word'],
                                nout=options['n_words'],
                                weight_matrix = not options['tie_decoder_embeddings'],
                                followed_by_softmax=True)

    return params


# bidirectional RNN encoder: take input x (optionally with mask), and produce sequence of context vectors (ctx)
def build_encoder(tparams, options, dropout, x_mask=None, sampling=False):

    x = tensor.tensor3('x', dtype='int64')
    # source text; factors 1; length 5; batch size 10
    x.tag.test_value = (numpy.random.rand(1, 5, 10)*100).astype('int64')

    # for the backward rnn, we just need to invert x
    xr = x[:,::-1]
    if x_mask is None:
        xr_mask = None
    else:
        xr_mask = x_mask[::-1]

    n_timesteps = x.shape[1]
    n_samples = x.shape[2]

    # word embedding for forward rnn (source)
    emb = get_layer_constr('embedding')(tparams, x, suffix='', factors= options['factors'])

    # word embedding for backward rnn (source)
    embr = get_layer_constr('embedding')(tparams, xr, suffix='', factors= options['factors'])

    if options['use_dropout']:
        source_dropout = dropout((n_timesteps, n_samples, 1), options['dropout_source'])
        if not sampling:
            source_dropout = tensor.tile(source_dropout, (1,1,options['dim_word']))
        emb *= source_dropout

        if sampling:
            embr *= source_dropout
        else:
            # we drop out the same words in both directions
            embr *= source_dropout[::-1]


    ## level 1
    proj = get_layer_constr(options['encoder'])(tparams, emb, options, dropout,
                                                prefix='encoder',
                                                mask=x_mask,
                                                dropout_probability_below=options['dropout_embedding'],
                                                dropout_probability_rec=options['dropout_hidden'],
                                                truncate_gradient=options['encoder_truncate_gradient'],
                                                profile=profile)
    projr = get_layer_constr(options['encoder'])(tparams, embr, options, dropout,
                                                 prefix='encoder_r',
                                                 mask=xr_mask,
                                                 dropout_probability_below=options['dropout_embedding'],
                                                 dropout_probability_rec=options['dropout_hidden'],
                                                 truncate_gradient=options['encoder_truncate_gradient'],
                                                 profile=profile)

    ## bidirectional levels before merge
    for level in range(2, options['enc_depth_bidirectional'] + 1):
        prefix_f = pp('encoder', level)
        prefix_r = pp('encoder_r', level)

        # run forward on previous backward and backward on previous forward
        input_f = projr[0][::-1]
        input_r = proj[0][::-1]

        proj = get_layer_constr(options['encoder'])(tparams, input_f, options, dropout,
                                                    prefix=prefix_f,
                                                    mask=x_mask,
                                                    dropout_probability_below=options['dropout_hidden'],
                                                    dropout_probability_rec=options['dropout_hidden'],
                                                    truncate_gradient=options['encoder_truncate_gradient'],
                                                    profile=profile)
        projr = get_layer_constr(options['encoder'])(tparams, input_r, options, dropout,
                                                     prefix=prefix_r,
                                                     mask=xr_mask,
                                                     dropout_probability_below=options['dropout_hidden'],
                                                     dropout_probability_rec=options['dropout_hidden'],
                                                     truncate_gradient=options['encoder_truncate_gradient'],
                                                     profile=profile)

        # residual connections
        if level > 1:
            proj[0] += input_f
            projr[0] += input_r

    # context will be the concatenation of forward and backward rnns
    ctx = concatenate([proj[0], projr[0][::-1]], axis=proj[0].ndim-1)

    ## forward encoder layers after bidirectional layers are concatenated
    for level in range(options['enc_depth_bidirectional'] + 1, options['enc_depth'] + 1):

        ctx += get_layer_constr(options['encoder'])(tparams, ctx, options, dropout,
                                                   prefix=pp('encoder', level),
                                                   mask=x_mask,
                                                   dropout_probability_below=options['dropout_hidden'],
                                                   dropout_probability_rec=options['dropout_hidden'],
                                                   truncate_gradient=options['encoder_truncate_gradient'],
                                                   profile=profile)[0]

    return x, ctx


# RNN decoder (including embedding and feedforward layer before output)
def build_decoder(tparams, options, y, ctx, init_state, dropout, x_mask=None, y_mask=None, sampling=False, pctx_=None, shared_vars=None):
    opt_ret = dict()

    # tell RNN whether to advance just one step at a time (for sampling),
    # or loop through sequence (for training)
    if sampling:
        one_step=True
    else:
        one_step=False

    if options['use_dropout']:
        if sampling:
            target_dropout = dropout(dropout_probability=options['dropout_target'])
        else:
            n_timesteps_trg = y.shape[0]
            n_samples = y.shape[1]
            target_dropout = dropout((n_timesteps_trg, n_samples, 1), options['dropout_target'])
            target_dropout = tensor.tile(target_dropout, (1, 1, options['dim_word']))

    # word embedding (target), we will shift the target sequence one time step
    # to the right. This is done because of the bi-gram connections in the
    # readout and decoder rnn. The first target will be all zeros and we will
    # not condition on the last output.
    decoder_embedding_suffix = '' if options['tie_encoder_decoder_embeddings'] else '_dec'
    emb = get_layer_constr('embedding')(tparams, y, suffix=decoder_embedding_suffix)
    if options['use_dropout']:
        emb *= target_dropout

    if sampling:
        emb = tensor.switch(y[:, None] < 0,
            tensor.zeros((1, options['dim_word'])),
            emb)
    else:
        emb_shifted = tensor.zeros_like(emb)
        emb_shifted = tensor.set_subtensor(emb_shifted[1:], emb[:-1])
        emb = emb_shifted

    # decoder - pass through the decoder conditional gru with attention
    proj = get_layer_constr(options['decoder'])(tparams, emb, options, dropout,
                                            prefix='decoder',
                                            mask=y_mask, context=ctx,
                                            context_mask=x_mask,
                                            pctx_=pctx_,
                                            one_step=one_step,
                                            init_state=init_state[0],
                                            dropout_probability_below=options['dropout_embedding'],
                                            dropout_probability_ctx=options['dropout_hidden'],
                                            dropout_probability_rec=options['dropout_hidden'],
                                            truncate_gradient=options['decoder_truncate_gradient'],
                                            profile=profile)
    # hidden states of the decoder gru
    next_state = proj[0]

    # weighted averages of context, generated by attention module
    ctxs = proj[1]

    # weights (alignment matrix)
    opt_ret['dec_alphas'] = proj[2]

    # we return state of each layer
    if sampling:
        ret_state = [next_state.reshape((1, next_state.shape[0], next_state.shape[1]))]
    else:
        ret_state = None

    if options['dec_depth'] > 1:
        for level in range(2, options['dec_depth'] + 1):

            if options['dec_deep_context']:
                if sampling:
                    axis=1
                else:
                    axis=2
                input_ = tensor.concatenate([next_state, ctxs], axis=axis)
            else:
                input_ = next_state

            if options['decoder_deep'] == 'gru_cond_reuse_att':
                ctx = ctxs # we pass pre-computed context vectors to deep layer

            out_state = get_layer_constr(options['decoder_deep'])(tparams, input_, options, dropout,
                                              prefix=pp('decoder', level),
                                              mask=y_mask,
                                              context=ctx,
                                              context_mask=x_mask,
                                              pctx_=None, #TODO: we can speed up sampler by precomputing this
                                              one_step=one_step,
                                              init_state=init_state[level-1],
                                              dropout_probability_below=options['dropout_hidden'],
                                              dropout_probability_rec=options['dropout_hidden'],
                                              truncate_gradient=options['decoder_truncate_gradient'],
                                              profile=profile)[0]

            if sampling:
                ret_state.append(out_state.reshape((1, next_state.shape[0], next_state.shape[1])))

            # residual connection
            next_state += out_state

    if sampling:
        if options['dec_depth'] > 1:
            ret_state = tensor.concatenate(ret_state, axis=0)
        else:
            ret_state = ret_state[0]

    # hidden layer taking RNN state, previous word embedding and context vector as input
    # (this counts as the first layer in our deep output, which is always on)
    logit_lstm = get_layer_constr('ff')(tparams, next_state, options, dropout,
                                    dropout_probability=options['dropout_hidden'],
                                    prefix='ff_logit_lstm', activ='linear')
    logit_prev = get_layer_constr('ff')(tparams, emb, options, dropout,
                                    dropout_probability=options['dropout_embedding'],
                                    prefix='ff_logit_prev', activ='linear')
    logit_ctx = get_layer_constr('ff')(tparams, ctxs, options, dropout,
                                   dropout_probability=options['dropout_hidden'],
                                   prefix='ff_logit_ctx', activ='linear')
    logit = tensor.tanh(logit_lstm+logit_prev+logit_ctx)


    # additional deep output layers (with tanh activations)
    for level in range(1, options['output_depth']):
        prefix = pp('ff_deep_output', level)

        logit += get_layer_constr('ff')(tparams, logit, options, dropout,
                                       dropout_probability=options['dropout_hidden'],
                                       prefix=prefix)

    # last layer
    logit_W = tparams['Wemb' + decoder_embedding_suffix].T if options['tie_decoder_embeddings'] else None
    logit = get_layer_constr('ff')(tparams, logit, options, dropout,
                            dropout_probability=options['dropout_hidden'],
                            prefix='ff_logit', activ='linear', W=logit_W, followed_by_softmax=True)

    return logit, opt_ret, ret_state

# build a training model
def build_model(tparams, options):

    trng = RandomStreams(1234)
    use_noise = theano.shared(numpy_floatX(0.))
    dropout = dropout_constr(options, use_noise, trng, sampling=False)

    x_mask = tensor.matrix('x_mask', dtype=floatX)
    y = tensor.matrix('y', dtype='int64')
    y_mask = tensor.matrix('y_mask', dtype=floatX)
    # source text length 5; batch size 10
    x_mask.tag.test_value = numpy.ones(shape=(5, 10)).astype(floatX)
    # target text length 8; batch size 10
    y.tag.test_value = (numpy.random.rand(8, 10)*100).astype('int64')
    y_mask.tag.test_value = numpy.ones(shape=(8, 10)).astype(floatX)

    x, ctx = build_encoder(tparams, options, dropout, x_mask, sampling=False)
    n_samples = x.shape[2]

    # mean of the context (across time) will be used to initialize decoder rnn
    ctx_mean = (ctx * x_mask[:, :, None]).sum(0) / x_mask.sum(0)[:, None]

    # or you can use the last state of forward + backward encoder rnns
    # ctx_mean = concatenate([proj[0][-1], projr[0][-1]], axis=proj[0].ndim-2)

    # initial decoder state
    init_state = get_layer_constr('ff')(tparams, ctx_mean, options, dropout,
                                    dropout_probability=options['dropout_hidden'],
                                    prefix='ff_state', activ='tanh')

    # every decoder RNN layer gets its own copy of the init state
    init_state = init_state.reshape([1, init_state.shape[0], init_state.shape[1]])
    if options['dec_depth'] > 1:
        init_state = tensor.tile(init_state, (options['dec_depth'], 1, 1))

    logit, opt_ret, _ = build_decoder(tparams, options, y, ctx, init_state, dropout, x_mask=x_mask, y_mask=y_mask, sampling=False)

    logit_shp = logit.shape
    probs = tensor.nnet.softmax(logit.reshape([logit_shp[0]*logit_shp[1],
                                               logit_shp[2]]))

    # cost
    y_flat = y.flatten()
    y_flat_idx = tensor.arange(y_flat.shape[0]) * options['n_words'] + y_flat
    cost = -tensor.log(probs.flatten()[y_flat_idx])
    cost = cost.reshape([y.shape[0], y.shape[1]])
    cost = (cost * y_mask).sum(0)

    #print "Print out in build_model()"
    #print opt_ret
    return trng, use_noise, x, x_mask, y, y_mask, opt_ret, cost


# build a sampler
def build_sampler(tparams, options, use_noise, trng, return_alignment=False):

    dropout = dropout_constr(options, use_noise, trng, sampling=True)

    x, ctx = build_encoder(tparams, options, dropout, x_mask=None, sampling=True)
    n_samples = x.shape[2]

    # get the input for decoder rnn initializer mlp
    ctx_mean = ctx.mean(0)
    # ctx_mean = concatenate([proj[0][-1],projr[0][-1]], axis=proj[0].ndim-2)

    init_state = get_layer_constr('ff')(tparams, ctx_mean, options, dropout,
                                    dropout_probability=options['dropout_hidden'],
                                    prefix='ff_state', activ='tanh')

    # every decoder RNN layer gets its own copy of the init state
    init_state = init_state.reshape([1, init_state.shape[0], init_state.shape[1]])
    if options['dec_depth'] > 1:
        init_state = tensor.tile(init_state, (options['dec_depth'], 1, 1))

    print >>sys.stderr, 'Building f_init...',
    outs = [init_state, ctx]
    f_init = theano.function([x], outs, name='f_init', profile=profile)
    print >>sys.stderr, 'Done'

    # x: 1 x 1
    y = tensor.vector('y_sampler', dtype='int64')
    y.tag.test_value = -1 * numpy.ones((10,)).astype('int64')
    init_state_old = init_state
    init_state = tensor.tensor3('init_state', dtype=floatX)
    if theano.config.compute_test_value != 'off':
        init_state.tag.test_value = numpy.random.rand(*init_state_old.tag.test_value.shape).astype(floatX)

    logit, opt_ret, ret_state = build_decoder(tparams, options, y, ctx, init_state, dropout, x_mask=None, y_mask=None, sampling=True)

    # compute the softmax probability
    next_probs = tensor.nnet.softmax(logit)

    # sample from softmax distribution to get the sample
    next_sample = trng.multinomial(pvals=next_probs).argmax(1)

    # compile a function to do the whole thing above, next word probability,
    # sampled word for the next target, next hidden state to be used
    print >>sys.stderr, 'Building f_next..',
    inps = [y, ctx, init_state]
    outs = [next_probs, next_sample, ret_state]

    if return_alignment:
        outs.append(opt_ret['dec_alphas'])

    f_next = theano.function(inps, outs, name='f_next', profile=profile)
    print >>sys.stderr, 'Done'

    return f_init, f_next


# minimum risk cost
# assumes cost is the negative sentence-level log probability
# and each sentence in the minibatch is a sample of the same source sentence
def mrt_cost(cost, y_mask, options):
    loss = tensor.vector('loss', dtype=floatX)
    alpha = theano.shared(numpy_floatX(options['mrt_alpha']))

    if options['mrt_ml_mix'] > 0:
        ml_cost = cost[0]

        # remove reference for MRT objective unless enabled
        if not options['mrt_reference']:
            cost = cost[1:]

    cost *= alpha

    #get normalized probability
    cost = tensor.nnet.softmax(-cost)[0]

    # risk: expected loss
    if options['mrt_ml_mix'] > 0 and not options['mrt_reference']:
        cost *= loss[1:]
    else:
        cost *= loss


    cost = cost.sum()

    if options['mrt_ml_mix'] > 0:
        #normalize ML by length (because MRT is length-invariant)
        ml_cost /= y_mask[:,0].sum(0)
        ml_cost *= options['mrt_ml_mix']
        cost += ml_cost

    return cost, loss


# build a sampler that produces samples in one theano function
def build_full_sampler(tparams, options, use_noise, trng, greedy=False):

    dropout = dropout_constr(options, use_noise, trng, sampling=True)

    if greedy:
        x_mask = tensor.matrix('x_mask', dtype=floatX)
        x_mask.tag.test_value = numpy.ones(shape=(5, 10)).astype(floatX)
    else:
        x_mask = None

    x, ctx = build_encoder(tparams, options, dropout, x_mask, sampling=True)
    n_samples = x.shape[2]

    if x_mask:
        ctx_mean = (ctx * x_mask[:, :, None]).sum(0) / x_mask.sum(0)[:, None]
    else:
        ctx_mean = ctx.mean(0)

    init_state = get_layer_constr('ff')(tparams, ctx_mean, options, dropout,
                                    dropout_probability=options['dropout_hidden'],
                                    prefix='ff_state', activ='tanh')

    # every decoder RNN layer gets its own copy of the init state
    init_state = init_state.reshape([1, init_state.shape[0], init_state.shape[1]])
    if options['dec_depth'] > 1:
        init_state = tensor.tile(init_state, (options['dec_depth'], 1, 1))

    if greedy:
        init_w = tensor.alloc(numpy.int64(-1), n_samples)
    else:
        k = tensor.iscalar("k")
        k.tag.test_value = 12
        init_w = tensor.alloc(numpy.int64(-1), k*n_samples)

        ctx = tensor.tile(ctx, [k, 1])

        init_state = tensor.tile(init_state, [1, k, 1])

    # projected context
    assert ctx.ndim == 3, 'Context must be 3-d: #annotation x #sample x dim'
    pctx_ = tensor.dot(ctx*dropout(dropout_probability=options['dropout_hidden']), tparams[pp('decoder', 'Wc_att')]) +\
        tparams[pp('decoder', 'b_att')]

    def decoder_step(y, init_state, ctx, pctx_, *shared_vars):

        logit, opt_ret, ret_state = build_decoder(tparams, options, y, ctx, init_state, dropout, x_mask=x_mask, y_mask=None, sampling=True, pctx_=pctx_, shared_vars=shared_vars)

        # compute the softmax probability
        next_probs = tensor.nnet.softmax(logit)

        if greedy:
            next_sample = next_probs.argmax(1)
        else:
            # sample from softmax distribution to get the sample
            next_sample = trng.multinomial(pvals=next_probs).argmax(1)

        # do not produce words after EOS
        next_sample = tensor.switch(
                      tensor.eq(y,0),
                      0,
                      next_sample)

        return [next_sample, ret_state, next_probs[:, next_sample].diagonal()], \
               theano.scan_module.until(tensor.all(tensor.eq(next_sample, 0))) # stop when all outputs are 0 (EOS)


    decoder_prefixes = ['decoder']
    if options['dec_depth'] > 1:
        for level in range(2, options['dec_depth'] + 1):
            decoder_prefixes.append(pp('decoder', level))

    shared_vars = []
    for prefix in decoder_prefixes:
        shared_vars.extend([tparams[pp(prefix, 'U')],
                   tparams[pp(prefix, 'Wc')],
                   tparams[pp(prefix, 'W_comb_att')],
                   tparams[pp(prefix, 'U_att')],
                   tparams[pp(prefix, 'c_tt')],
                   tparams[pp(prefix, 'Ux')],
                   tparams[pp(prefix, 'Wcx')],
                   tparams[pp(prefix, 'U_nl')],
                   tparams[pp(prefix, 'Ux_nl')],
                   tparams[pp(prefix, 'b_nl')],
                   tparams[pp(prefix, 'bx_nl')]])

    n_steps = tensor.iscalar("n_steps")
    n_steps.tag.test_value = 50

    (sample, state, probs), updates = theano.scan(decoder_step,
                        outputs_info=[init_w, init_state, None],
                        non_sequences=[ctx, pctx_]+shared_vars,
                        n_steps=n_steps, truncate_gradient=options['decoder_truncate_gradient'])

    print >>sys.stderr, 'Building f_sample...',
    if greedy:
        inps = [x, x_mask, n_steps]
    else:
        inps = [x, k, n_steps]
    outs = [sample, probs]
    f_sample = theano.function(inps, outs, name='f_sample', updates=updates, profile=profile)
    print >>sys.stderr, 'Done'

    return f_sample



# generate sample, either with stochastic sampling or beam search. Note that,
# this function iteratively calls f_init and f_next functions.
def gen_sample(f_init, f_next, x, trng=None, k=1, maxlen=30,
               stochastic=True, argmax=False, return_alignment=False, suppress_unk=False,
               return_hyp_graph=False):

    # k is the beam size we have
    if k > 1 and argmax:
        assert not stochastic, \
            'Beam search does not support stochastic sampling with argmax'

    sample = []
    sample_score = []
    sample_word_probs = []
    alignment = []
    hyp_graph = None
    if stochastic:
        if argmax:
            sample_score = 0
        live_k=k
    else:
        live_k = 1

    if return_hyp_graph:
        from hypgraph import HypGraph
        hyp_graph = HypGraph()

    dead_k = 0

    hyp_samples=[ [] for i in xrange(live_k) ]
    word_probs=[ [] for i in xrange(live_k) ]
    hyp_scores = numpy.zeros(live_k).astype(floatX)
    hyp_states = []
    if return_alignment:
        hyp_alignment = [[] for _ in xrange(live_k)]

    # for ensemble decoding, we keep track of states and probability distribution
    # for each model in the ensemble
    num_models = len(f_init)
    next_state = [None]*num_models
    ctx0 = [None]*num_models
    next_p = [None]*num_models
    dec_alphas = [None]*num_models
    # get initial state of decoder rnn and encoder context
    for i in xrange(num_models):
        ret = f_init[i](x)

        # to more easily manipulate batch size, go from (layers, batch_size, dim) to (batch_size, layers, dim)
        ret[0] = numpy.transpose(ret[0], (1,0,2))

        next_state[i] = numpy.tile( ret[0] , (live_k, 1, 1))
        ctx0[i] = ret[1]
    next_w = -1 * numpy.ones((live_k,)).astype('int64')  # bos indicator

    # x is a sequence of word ids followed by 0, eos id
    for ii in xrange(maxlen):
        for i in xrange(num_models):
            ctx = numpy.tile(ctx0[i], [live_k, 1])

            # for theano function, go from (batch_size, layers, dim) to (layers, batch_size, dim)
            next_state[i] = numpy.transpose(next_state[i], (1,0,2))

            inps = [next_w, ctx, next_state[i]]
            ret = f_next[i](*inps)

            # dimension of dec_alpha (k-beam-size, number-of-input-hidden-units)
            next_p[i], next_w_tmp, next_state[i] = ret[0], ret[1], ret[2]
            if return_alignment:
                dec_alphas[i] = ret[3]

            # to more easily manipulate batch size, go from (layers, batch_size, dim) to (batch_size, layers, dim)
            next_state[i] = numpy.transpose(next_state[i], (1,0,2))

            if suppress_unk:
                next_p[i][:,1] = -numpy.inf
        if stochastic:
            #batches are not supported with argmax: output data structure is different
            if argmax:
                nw = sum(next_p)[0].argmax()
                sample.append(nw)
                sample_score += numpy.log(next_p[0][0, nw])
                if nw == 0:
                    break
            else:
                #FIXME: sampling is currently performed according to the last model only
                nws = next_w_tmp
                cand_scores = numpy.array(hyp_scores)[:, None] - numpy.log(next_p[-1])
                probs = next_p[-1]

                for idx,nw in enumerate(nws):
                    hyp_samples[idx].append(nw)


                hyp_states=[]
                for ti in xrange(live_k):
                    hyp_states.append([copy.copy(next_state[i][ti]) for i in xrange(num_models)])
                    hyp_scores[ti]=cand_scores[ti][nws[ti]]
                    word_probs[ti].append(probs[ti][nws[ti]])

                new_hyp_states=[]
                new_hyp_samples=[]
                new_hyp_scores=[]
                new_word_probs=[]
                for hyp_sample,hyp_state, hyp_score, hyp_word_prob in zip(hyp_samples,hyp_states,hyp_scores, word_probs):
                    if hyp_sample[-1]  > 0:
                        new_hyp_samples.append(copy.copy(hyp_sample))
                        new_hyp_states.append(copy.copy(hyp_state))
                        new_hyp_scores.append(hyp_score)
                        new_word_probs.append(hyp_word_prob)
                    else:
                        sample.append(copy.copy(hyp_sample))
                        sample_score.append(hyp_score)
                        sample_word_probs.append(hyp_word_prob)

                hyp_samples=new_hyp_samples
                hyp_states=new_hyp_states
                hyp_scores=new_hyp_scores
                word_probs=new_word_probs

                live_k=len(hyp_samples)
                if live_k < 1:
                    break

                next_w = numpy.array([w[-1] for w in hyp_samples])
                next_state = [numpy.array(state) for state in zip(*hyp_states)]
        else:
            cand_scores = hyp_scores[:, None] - sum(numpy.log(next_p))
            probs = sum(next_p)/num_models
            cand_flat = cand_scores.flatten()
            probs_flat = probs.flatten()
            ranks_flat = cand_flat.argpartition(k-dead_k-1)[:(k-dead_k)]

            #averaging the attention weights accross models
            if return_alignment:
                mean_alignment = sum(dec_alphas)/num_models

            voc_size = next_p[0].shape[1]
            # index of each k-best hypothesis
            trans_indices = ranks_flat / voc_size
            word_indices = ranks_flat % voc_size
            costs = cand_flat[ranks_flat]

            new_hyp_samples = []
            new_hyp_scores = numpy.zeros(k-dead_k).astype(floatX)
            new_word_probs = []
            new_hyp_states = []
            if return_alignment:
                # holds the history of attention weights for each time step for each of the surviving hypothesis
                # dimensions (live_k * target_words * source_hidden_units]
                # at each time step we append the attention weights corresponding to the current target word
                new_hyp_alignment = [[] for _ in xrange(k-dead_k)]

            # ti -> index of k-best hypothesis
            for idx, [ti, wi] in enumerate(zip(trans_indices, word_indices)):
                new_hyp_samples.append(hyp_samples[ti]+[wi])
                new_word_probs.append(word_probs[ti] + [probs_flat[ranks_flat[idx]].tolist()])
                new_hyp_scores[idx] = copy.copy(costs[idx])
                new_hyp_states.append([copy.copy(next_state[i][ti]) for i in xrange(num_models)])
                if return_alignment:
                    # get history of attention weights for the current hypothesis
                    new_hyp_alignment[idx] = copy.copy(hyp_alignment[ti])
                    # extend the history with current attention weights
                    new_hyp_alignment[idx].append(mean_alignment[ti])


            # check the finished samples
            new_live_k = 0
            hyp_samples = []
            hyp_scores = []
            hyp_states = []
            word_probs = []
            if return_alignment:
                hyp_alignment = []

            # sample and sample_score hold the k-best translations and their scores
            for idx in xrange(len(new_hyp_samples)):
                if return_hyp_graph:
                    word, history = new_hyp_samples[idx][-1], new_hyp_samples[idx][:-1]
                    score = new_hyp_scores[idx]
                    word_prob = new_word_probs[idx][-1]
                    hyp_graph.add(word, history, word_prob=word_prob, cost=score)
                if new_hyp_samples[idx][-1] == 0:
                    sample.append(copy.copy(new_hyp_samples[idx]))
                    sample_score.append(new_hyp_scores[idx])
                    sample_word_probs.append(new_word_probs[idx])
                    if return_alignment:
                        alignment.append(new_hyp_alignment[idx])
                    dead_k += 1
                else:
                    new_live_k += 1
                    hyp_samples.append(copy.copy(new_hyp_samples[idx]))
                    hyp_scores.append(new_hyp_scores[idx])
                    hyp_states.append(copy.copy(new_hyp_states[idx]))
                    word_probs.append(new_word_probs[idx])
                    if return_alignment:
                        hyp_alignment.append(new_hyp_alignment[idx])
            hyp_scores = numpy.array(hyp_scores)

            live_k = new_live_k

            if new_live_k < 1:
                break
            if dead_k >= k:
                break

            next_w = numpy.array([w[-1] for w in hyp_samples])
            next_state = [numpy.array(state) for state in zip(*hyp_states)]

    # dump every remaining one
    if not argmax and live_k > 0:
        for idx in xrange(live_k):
            sample.append(hyp_samples[idx])
            sample_score.append(hyp_scores[idx])
            sample_word_probs.append(word_probs[idx])
            if return_alignment:
                alignment.append(hyp_alignment[idx])

    if not return_alignment:
        alignment = [None for i in range(len(sample))]

    return sample, sample_score, sample_word_probs, alignment, hyp_graph


# calculate the log probablities on a given corpus using translation model
def pred_probs(f_log_probs, prepare_data, options, iterator, verbose=True, normalize=False, alignweights=False):
    probs = []
    n_done = 0

    alignments_json = []

    for x, y in iterator:
        #ensure consistency in number of factors
        if len(x[0][0]) != options['factors']:
            sys.stderr.write('Error: mismatch between number of factors in settings ({0}), and number in validation corpus ({1})\n'.format(options['factors'], len(x[0][0])))
            sys.exit(1)

        n_done += len(x)

        x, x_mask, y, y_mask = prepare_data(x, y,
                                            n_words_src=options['n_words_src'],
                                            n_words=options['n_words'])

        ### in optional save weights mode.
        if alignweights:
            pprobs, attention = f_log_probs(x, x_mask, y, y_mask)
            for jdata in get_alignments(attention, x_mask, y_mask):
                alignments_json.append(jdata)
        else:
            pprobs = f_log_probs(x, x_mask, y, y_mask)

        # normalize scores according to output length
        if normalize:
            lengths = numpy.array([numpy.count_nonzero(s) for s in y_mask.T])
            pprobs /= lengths

        for pp in pprobs:
            probs.append(pp)

        if verbose:
            print >>sys.stderr, '%d samples computed' % (n_done)

    return numpy.array(probs), alignments_json


def train(dim_word=512,  # word vector dimensionality
          dim=1000,  # the number of LSTM units
          enc_depth=1, # number of layers in the encoder
          dec_depth=1, # number of layers in the decoder
          dec_deep_context=False, # include context vectors in deeper layers of the decoder
          enc_depth_bidirectional=None, # first n encoder layers are bidirectional (default: all)
          output_depth=1, # number of layers in deep output
          factors=1, # input factors
          dim_per_factor=None, # list of word vector dimensionalities (one per factor): [250,200,50] for total dimensionality of 500
          encoder='gru',
          decoder='gru_cond',
          decoder_deep='gru',
          patience=10,  # early stopping patience
          max_epochs=5000,
          finish_after=10000000,  # finish after this many updates
          dispFreq=1000,
          decay_c=0.,  # L2 regularization penalty
          map_decay_c=0., # L2 regularization penalty towards original weights
          alpha_c=0.,  # alignment regularization
          clip_c=-1.,  # gradient clipping threshold
          lrate=0.0001,  # learning rate
          n_words_src=None,  # source vocabulary size
          n_words=None,  # target vocabulary size
          maxlen=100,  # maximum length of the description
          optimizer='adam',
          batch_size=16,
          valid_batch_size=16,
          saveto='model.npz',
          validFreq=10000,
          saveFreq=30000,   # save the parameters after every saveFreq updates
          sampleFreq=10000,   # generate some samples after every sampleFreq
          datasets=[
              '/data/lisatmp3/chokyun/europarl/europarl-v7.fr-en.en.tok',
              '/data/lisatmp3/chokyun/europarl/europarl-v7.fr-en.fr.tok'],
          valid_datasets=['../data/dev/newstest2011.en.tok',
                          '../data/dev/newstest2011.fr.tok'],
          dictionaries=[
              '/data/lisatmp3/chokyun/europarl/europarl-v7.fr-en.en.tok.pkl',
              '/data/lisatmp3/chokyun/europarl/europarl-v7.fr-en.fr.tok.pkl'],
          use_dropout=False,
          dropout_embedding=0.2, # dropout for input embeddings (0: no dropout)
          dropout_hidden=0.2, # dropout for hidden layers (0: no dropout)
          dropout_source=0, # dropout source words (0: no dropout)
          dropout_target=0, # dropout target words (0: no dropout)
          reload_=False,
          reload_training_progress=True, # reload trainig progress (only used if reload_ is True)
          overwrite=False,
          external_validation_script=None,
          shuffle_each_epoch=True,
          finetune=False,
          finetune_only_last=False,
          sort_by_length=True,
          use_domain_interpolation=False, # interpolate between an out-domain training corpus and an in-domain training corpus
          domain_interpolation_min=0.1, # minimum (initial) fraction of in-domain training data
          domain_interpolation_max=1.0, # maximum fraction of in-domain training data
          domain_interpolation_inc=0.1, # interpolation increment to be applied each time patience runs out, until maximum amount of interpolation is reached
          domain_interpolation_indomain_datasets=['indomain.en', 'indomain.fr'], # in-domain parallel training corpus
          maxibatch_size=20, #How many minibatches to load at one time
          objective="CE", #CE: cross-entropy; MRT: minimum risk training (see https://www.aclweb.org/anthology/P/P16/P16-1159.pdf)
          mrt_alpha=0.005,
          mrt_samples=100,
          mrt_samples_meanloss=10,
          mrt_reference=False,
          mrt_loss="SENTENCEBLEU n=4", # loss function for minimum risk training
          mrt_ml_mix=0, # interpolate mrt loss with ML loss
          model_version=0.1, #store version used for training for compatibility
          prior_model=None, # Prior model file, used for MAP
          tie_encoder_decoder_embeddings=False, # Tie the input embeddings of the encoder and the decoder (first factor only)
          tie_decoder_embeddings=False, # Tie the input embeddings of the decoder with the softmax output embeddings
          encoder_truncate_gradient=-1, # Truncate BPTT gradients in the encoder to this value. Use -1 for no truncation
          decoder_truncate_gradient=-1, # Truncate BPTT gradients in the decoder to this value. Use -1 for no truncation
          layer_normalisation=False, # layer normalisation https://arxiv.org/abs/1607.06450
<<<<<<< HEAD
=======
          layer_normalisation_ff=False, # layer normalisation for FF layers; merge with layer_normalisation option if this works
          weight_normalization=False, # normalize weights
>>>>>>> 428830ee
    ):

    # Model options
    model_options = locals().copy()

    if model_options['dim_per_factor'] == None:
        if factors == 1:
            model_options['dim_per_factor'] = [model_options['dim_word']]
        else:
            sys.stderr.write('Error: if using factored input, you must specify \'dim_per_factor\'\n')
            sys.exit(1)

    assert(len(dictionaries) == factors + 1) # one dictionary per source factor + 1 for target factor
    assert(len(model_options['dim_per_factor']) == factors) # each factor embedding has its own dimensionality
    assert(sum(model_options['dim_per_factor']) == model_options['dim_word']) # dimensionality of factor embeddings sums up to total dimensionality of input embedding vector
    assert(prior_model != None and (os.path.exists(prior_model)) or (map_decay_c==0.0)) # MAP training requires a prior model file

    if model_options['enc_depth_bidirectional'] is None:
        model_options['enc_depth_bidirectional'] = model_options['enc_depth']
    # first layer is always bidirectional; make sure people don't forget to increase enc_depth as well
    assert(model_options['enc_depth_bidirectional'] >= 1 and model_options['enc_depth_bidirectional'] <= model_options['enc_depth'])
    assert(model_options['output_depth'] >= 1)

    # load dictionaries and invert them
    worddicts = [None] * len(dictionaries)
    worddicts_r = [None] * len(dictionaries)
    for ii, dd in enumerate(dictionaries):
        worddicts[ii] = load_dict(dd)
        worddicts_r[ii] = dict()
        for kk, vv in worddicts[ii].iteritems():
            worddicts_r[ii][vv] = kk

    if n_words_src is None:
        n_words_src = len(worddicts[0])
        model_options['n_words_src'] = n_words_src
    if n_words is None:
        n_words = len(worddicts[1])
        model_options['n_words'] = n_words

    if tie_encoder_decoder_embeddings:
        assert (n_words_src == n_words), "When tying encoder and decoder embeddings, source and target vocabulary size must the same"
        if worddicts[0] != worddicts[1]:
            warn("Encoder-decoder embedding tying is enabled with different source and target dictionaries. This is usually a configuration error")

    if model_options['objective'] == 'MRT':
        # in CE mode parameters are updated once per batch; in MRT mode parameters are updated once
        # per pair of train sentences (== per batch of samples), so we set batch_size to 1 to make
        # model saving, validation, etc trigger after the same number of updates as before
        print 'Running in MRT mode, minibatch size set to 1 sentence'
        batch_size = 1

    # initialize training progress
    training_progress = TrainingProgress()
    best_p = None
    best_opt_p = None
    training_progress.bad_counter = 0
    training_progress.uidx = 0
    training_progress.eidx = 0
    training_progress.estop = False
    training_progress.history_errs = []
    training_progress.domain_interpolation_cur = domain_interpolation_min if use_domain_interpolation else None
    # reload training progress
    training_progress_file = saveto + '.progress.json'
    if reload_ and reload_training_progress and os.path.exists(training_progress_file):
        print 'Reloading training progress'
        training_progress.load_from_json(training_progress_file)
        if (training_progress.estop == True) or (training_progress.eidx > max_epochs) or (training_progress.uidx >= finish_after):
            print >> sys.stderr, 'Training is already complete. Disable reloading of training progress (--no_reload_training_progress) or remove or modify progress file (%s) to train anyway.' % training_progress_file
            return numpy.inf


    print 'Loading data'
    if use_domain_interpolation:
        print 'Using domain interpolation with initial ratio %s, final ratio %s, increase rate %s' % (training_progress.domain_interpolation_cur, domain_interpolation_max, domain_interpolation_inc)
        train = DomainInterpolatorTextIterator(datasets[0], datasets[1],
                         dictionaries[:-1], dictionaries[1],
                         n_words_source=n_words_src, n_words_target=n_words,
                         batch_size=batch_size,
                         maxlen=maxlen,
                         skip_empty=True,
                         shuffle_each_epoch=shuffle_each_epoch,
                         sort_by_length=sort_by_length,
                         indomain_source=domain_interpolation_indomain_datasets[0],
                         indomain_target=domain_interpolation_indomain_datasets[1],
                         interpolation_rate=training_progress.domain_interpolation_cur,
                         maxibatch_size=maxibatch_size)
    else:
        train = TextIterator(datasets[0], datasets[1],
                         dictionaries[:-1], dictionaries[-1],
                         n_words_source=n_words_src, n_words_target=n_words,
                         batch_size=batch_size,
                         maxlen=maxlen,
                         skip_empty=True,
                         shuffle_each_epoch=shuffle_each_epoch,
                         sort_by_length=sort_by_length,
                         maxibatch_size=maxibatch_size)

    if valid_datasets and validFreq:
        valid = TextIterator(valid_datasets[0], valid_datasets[1],
                            dictionaries[:-1], dictionaries[-1],
                            n_words_source=n_words_src, n_words_target=n_words,
                            batch_size=valid_batch_size,
                            maxlen=maxlen)
    else:
        valid = None

    comp_start = time.time()

    print 'Building model'
    params = init_params(model_options)

    optimizer_params = {}
    # prepare parameters
    if reload_ and os.path.exists(saveto):
        print 'Reloading model parameters'
        params = load_params(saveto, params)
        print 'Reloading optimizer parameters'
        optimizer_params = load_optimizer_params(saveto, optimizer)
    elif prior_model:
        print 'Initializing model parameters from prior'
        params = load_params(prior_model, params)

    # load prior model if specified
    if prior_model:
        print 'Loading prior model parameters'
        params = load_params(prior_model, params, with_prefix='prior_')

    tparams = init_theano_params(params)

    trng, use_noise, \
        x, x_mask, y, y_mask, \
        opt_ret, \
        cost = \
        build_model(tparams, model_options)

    inps = [x, x_mask, y, y_mask]

    if validFreq or sampleFreq:
        print 'Building sampler'
        f_init, f_next = build_sampler(tparams, model_options, use_noise, trng)
    if model_options['objective'] == 'MRT':
        print 'Building MRT sampler'
        f_sampler = build_full_sampler(tparams, model_options, use_noise, trng)

    # before any regularizer
    print 'Building f_log_probs...',
    f_log_probs = theano.function(inps, cost, profile=profile)
    print 'Done'

    if model_options['objective'] == 'CE':
        cost = cost.mean()
    elif model_options['objective'] == 'MRT':
        #MRT objective function
        cost, loss = mrt_cost(cost, y_mask, model_options)
        inps += [loss]
    else:
        sys.stderr.write('Error: objective must be one of ["CE", "MRT"]\n')
        sys.exit(1)

    # apply L2 regularization on weights
    if decay_c > 0.:
        decay_c = theano.shared(numpy_floatX(decay_c), name='decay_c')
        weight_decay = 0.
        for kk, vv in tparams.iteritems():
            if kk.startswith('prior_'):
                continue
            weight_decay += (vv ** 2).sum()
        weight_decay *= decay_c
        cost += weight_decay

    # regularize the alpha weights
    if alpha_c > 0. and not model_options['decoder'].endswith('simple'):
        alpha_c = theano.shared(numpy_floatX(alpha_c), name='alpha_c')
        alpha_reg = alpha_c * (
            (tensor.cast(y_mask.sum(0)//x_mask.sum(0), floatX)[:, None] -
             opt_ret['dec_alphas'].sum(0))**2).sum(1).mean()
        cost += alpha_reg

    # apply L2 regularisation to loaded model (map training)
    if map_decay_c > 0:
        map_decay_c = theano.shared(numpy_floatX(map_decay_c), name="map_decay_c")
        weight_map_decay = 0.
        for kk, vv in tparams.iteritems():
            if kk.startswith('prior_'):
                continue
            init_value = tparams['prior_' + kk]
            weight_map_decay += ((vv -init_value) ** 2).sum()
        weight_map_decay *= map_decay_c
        cost += weight_map_decay

    updated_params = OrderedDict(tparams)

    # don't update prior model parameters
    if prior_model:
        updated_params = OrderedDict([(key,value) for (key,value) in updated_params.iteritems() if not key.startswith('prior_')])

    # allow finetuning with fixed embeddings
    if finetune:
        updated_params = OrderedDict([(key,value) for (key,value) in updated_params.iteritems() if not key.startswith('Wemb')])

    # allow finetuning of only last layer (becomes a linear model training problem)
    if finetune_only_last:
        updated_params = OrderedDict([(key,value) for (key,value) in updated_params.iteritems() if key in ['ff_logit_W', 'ff_logit_b']])

    print 'Computing gradient...',
    grads = tensor.grad(cost, wrt=itemlist(updated_params))
    print 'Done'

    # apply gradient clipping here
    if clip_c > 0.:
        g2 = 0.
        for g in grads:
            g2 += (g**2).sum()
        new_grads = []
        for g in grads:
            new_grads.append(tensor.switch(g2 > (clip_c**2),
                                           g / tensor.sqrt(g2) * clip_c,
                                           g))
        grads = new_grads

    # compile the optimizer, the actual computational graph is compiled here
    lr = tensor.scalar(name='lr')

    print 'Building optimizers...',
    f_grad_shared, f_update, optimizer_tparams = eval(optimizer)(lr, updated_params,
                                                                 grads, inps, cost,
                                                                 profile=profile,
                                                                 optimizer_params=optimizer_params)
    print 'Done'

    print 'Total compilation time: {0:.1f}s'.format(time.time() - comp_start)

    print 'Optimization'

    #save model options
    json.dump(model_options, open('%s.json' % saveto, 'wb'), indent=2)

    if validFreq == -1:
        validFreq = len(train[0])/batch_size
    if saveFreq == -1:
        saveFreq = len(train[0])/batch_size
    if sampleFreq == -1:
        sampleFreq = len(train[0])/batch_size

    valid_err = None

    cost_sum = 0
    cost_batches = 0
    last_disp_samples = 0
    last_words = 0
    ud_start = time.time()
    p_validation = None
    for training_progress.eidx in xrange(training_progress.eidx, max_epochs):
        n_samples = 0

        for x, y in train:
            training_progress.uidx += 1
            use_noise.set_value(1.)

            #ensure consistency in number of factors
            if len(x) and len(x[0]) and len(x[0][0]) != factors:
                sys.stderr.write('Error: mismatch between number of factors in settings ({0}), and number in training corpus ({1})\n'.format(factors, len(x[0][0])))
                sys.exit(1)

            xlen = len(x)
            n_samples += xlen

            if model_options['objective'] == 'CE':

                x, x_mask, y, y_mask = prepare_data(x, y, maxlen=maxlen,
                                                    n_words_src=n_words_src,
                                                    n_words=n_words)

                if x is None:
                    print 'Minibatch with zero sample under length ', maxlen
                    training_progress.uidx -= 1
                    continue

                cost_batches += 1
                last_disp_samples += xlen
                last_words += (numpy.sum(x_mask) + numpy.sum(y_mask))/2.0

                if optimizer in ['adam']: #TODO: this could also be done for other optimizers
                    # compute cost, grads and update parameters
                    cost = f_update(lrate, x, x_mask, y, y_mask)
                else:
                    # compute cost, grads and copy grads to shared variables
                    cost = f_grad_shared(x, x_mask, y, y_mask)
                    # do the update on parameters
                    f_update(lrate)

                cost_sum += cost

            elif model_options['objective'] == 'MRT':
                assert maxlen is not None and maxlen > 0

                xy_pairs = [(x_i, y_i) for (x_i, y_i) in zip(x, y) if len(x_i) < maxlen and len(y_i) < maxlen]
                if not xy_pairs:
                    training_progress.uidx -= 1
                    continue

                for x_s, y_s in xy_pairs:

                    # draw independent samples to compute mean reward
                    if model_options['mrt_samples_meanloss']:
                        use_noise.set_value(0.)
                        samples, _ = f_sampler([x_s], model_options['mrt_samples_meanloss'], maxlen)
                        use_noise.set_value(1.)

                        samples = [numpy.trim_zeros(item) for item in zip(*samples)]

                        # map integers to words (for character-level metrics)
                        samples = [seqs2words(sample, worddicts_r[-1]) for sample in samples]
                        ref = seqs2words(y_s, worddicts_r[-1])

                        #scorers expect tokenized hypotheses/references
                        ref = ref.split(" ")
                        samples = [sample.split(" ") for sample in samples]

                        # get negative smoothed BLEU for samples
                        scorer = ScorerProvider().get(model_options['mrt_loss'])
                        scorer.set_reference(ref)
                        mean_loss = numpy.array(scorer.score_matrix(samples), dtype=floatX).mean()
                    else:
                        mean_loss = 0.

                    # create k samples
                    use_noise.set_value(0.)
                    samples, _ = f_sampler([x_s], model_options['mrt_samples'], maxlen)
                    use_noise.set_value(1.)

                    samples = [numpy.trim_zeros(item) for item in zip(*samples)]

                    # remove duplicate samples
                    samples.sort()
                    samples = [s for s, _ in itertools.groupby(samples)]

                    # add gold translation [always in first position]
                    if model_options['mrt_reference'] or model_options['mrt_ml_mix']:
                        samples = [y_s] + [s for s in samples if s != y_s]

                    # create mini-batch with masking
                    x, x_mask, y, y_mask = prepare_data([x_s for _ in xrange(len(samples))], samples,
                                                                    maxlen=None, n_words_src=n_words_src,
                                                                    n_words=n_words)

                    cost_batches += 1
                    last_disp_samples += xlen
                    last_words += (numpy.sum(x_mask) + numpy.sum(y_mask))/2.0

                    # map integers to words (for character-level metrics)
                    samples = [seqs2words(sample, worddicts_r[-1]) for sample in samples]
                    y_s = seqs2words(y_s, worddicts_r[-1])

                    #scorers expect tokenized hypotheses/references
                    y_s = y_s.split(" ")
                    samples = [sample.split(" ") for sample in samples]

                    # get negative smoothed BLEU for samples
                    scorer = ScorerProvider().get(model_options['mrt_loss'])
                    scorer.set_reference(y_s)
                    loss = mean_loss - numpy.array(scorer.score_matrix(samples), dtype=floatX)

                    if optimizer in ['adam']: #TODO: this could also be done for other optimizers
                        # compute cost, grads and update parameters
                        cost = f_update(lrate, x, x_mask, y, y_mask, loss)
                    else:
                        # compute cost, grads and copy grads to shared variables
                        cost = f_grad_shared(x, x_mask, y, y_mask, loss)
                        # do the update on parameters
                        f_update(lrate)

                    cost_sum += cost

            # check for bad numbers, usually we remove non-finite elements
            # and continue training - but not done here
            if numpy.isnan(cost) or numpy.isinf(cost):
                print 'NaN detected'
                return 1., 1., 1.

            # verbose
            if numpy.mod(training_progress.uidx, dispFreq) == 0:
                ud = time.time() - ud_start
                sps = last_disp_samples / float(ud)
                wps = last_words / float(ud)
                cost_avg = cost_sum / float(cost_batches)
                print 'Epoch ', training_progress.eidx, 'Update ', training_progress.uidx, 'Cost ', cost_avg, 'UD ', ud, "{0:.2f} sents/s".format(sps), "{0:.2f} words/s".format(wps)
                ud_start = time.time()
                cost_batches = 0
                last_disp_samples = 0
                last_words = 0
                cost_sum = 0

            # save the best model so far, in addition, save the latest model
            # into a separate file with the iteration number for external eval
            if numpy.mod(training_progress.uidx, saveFreq) == 0:
                print 'Saving the best model...',
                if best_p is not None:
                    params = best_p
                    optimizer_params = best_opt_p
                else:
                    params = unzip_from_theano(tparams, excluding_prefix='prior_')
                    optimizer_params = unzip_from_theano(optimizer_tparams, excluding_prefix='prior_')

                both_params = dict(params, **optimizer_params)
                numpy.savez(saveto, **both_params)
                training_progress.save_to_json(training_progress_file)
                print 'Done'

                # save with uidx
                if not overwrite:
                    print 'Saving the model at iteration {}...'.format(training_progress.uidx),
                    saveto_uidx = '{}.iter{}.npz'.format(
                        os.path.splitext(saveto)[0], training_progress.uidx)

                    both_params = dict(unzip_from_theano(tparams, excluding_prefix='prior_'), **unzip_from_theano(optimizer_tparams, excluding_prefix='prior_'))
                    numpy.savez(saveto_uidx, **both_params)
                    training_progress.save_to_json(saveto_uidx+'.progress.json')
                    print 'Done'


            # generate some samples with the model and display them
            if sampleFreq and numpy.mod(training_progress.uidx, sampleFreq) == 0:
                # FIXME: random selection?
                for jj in xrange(numpy.minimum(5, x.shape[2])):
                    stochastic = True
                    x_current = x[:, :, jj][:, :, None]

                    # remove padding
                    x_current = x_current[:,:x_mask.astype('int64')[:, jj].sum(),:]

                    sample, score, sample_word_probs, alignment, hyp_graph = gen_sample([f_init], [f_next],
                                               x_current,
                                               trng=trng, k=1,
                                               maxlen=30,
                                               stochastic=stochastic,
                                               argmax=False,
                                               suppress_unk=False,
                                               return_hyp_graph=False)
                    print 'Source ', jj, ': ',
                    for pos in range(x.shape[1]):
                        if x[0, pos, jj] == 0:
                            break
                        for factor in range(factors):
                            vv = x[factor, pos, jj]
                            if vv in worddicts_r[factor]:
                                sys.stdout.write(worddicts_r[factor][vv])
                            else:
                                sys.stdout.write('UNK')
                            if factor+1 < factors:
                                sys.stdout.write('|')
                            else:
                                sys.stdout.write(' ')
                    print
                    print 'Truth ', jj, ' : ',
                    for vv in y[:, jj]:
                        if vv == 0:
                            break
                        if vv in worddicts_r[-1]:
                            print worddicts_r[-1][vv],
                        else:
                            print 'UNK',
                    print
                    print 'Sample ', jj, ': ',
                    if stochastic:
                        ss = sample[0]
                    else:
                        score = score / numpy.array([len(s) for s in sample])
                        ss = sample[score.argmin()]
                    for vv in ss:
                        if vv == 0:
                            break
                        if vv in worddicts_r[-1]:
                            print worddicts_r[-1][vv],
                        else:
                            print 'UNK',
                    print

            # validate model on validation set and early stop if necessary
            if valid and validFreq and numpy.mod(training_progress.uidx, validFreq) == 0:
                use_noise.set_value(0.)
                valid_errs, alignment = pred_probs(f_log_probs, prepare_data,
                                        model_options, valid)
                valid_err = valid_errs.mean()
                training_progress.history_errs.append(float(valid_err))

                if training_progress.uidx == 0 or valid_err <= numpy.array(training_progress.history_errs).min():
                    best_p = unzip_from_theano(tparams, excluding_prefix='prior_')
                    best_opt_p = unzip_from_theano(optimizer_tparams, excluding_prefix='prior_')
                    training_progress.bad_counter = 0
                if valid_err >= numpy.array(training_progress.history_errs).min():
                    training_progress.bad_counter += 1
                    if training_progress.bad_counter > patience:
                        if use_domain_interpolation and (training_progress.domain_interpolation_cur < 1.0):
                            training_progress.domain_interpolation_cur = min(training_progress.domain_interpolation_cur + domain_interpolation_inc, domain_interpolation_max)
                            print 'No progress on the validation set, increasing domain interpolation rate to %s and resuming from best params' % training_progress.domain_interpolation_cur
                            train.adjust_domain_interpolation_rate(training_progress.domain_interpolation_cur)
                            if best_p is not None:
                                zip_to_theano(best_p, tparams)
                                zip_to_theano(best_opt_p, optimizer_tparams)
                            training_progress.bad_counter = 0
                        else:
                            print 'Valid ', valid_err
                            print 'Early Stop!'
                            training_progress.estop = True
                            break

                print 'Valid ', valid_err

                if external_validation_script:
                    print "Calling external validation script"
                    if p_validation is not None and p_validation.poll() is None:
                        print "Waiting for previous validation run to finish"
                        print "If this takes too long, consider increasing validation interval, reducing validation set size, or speeding up validation by using multiple processes"
                        valid_wait_start = time.time()
                        p_validation.wait()
                        print "Waited for {0:.1f} seconds".format(time.time()-valid_wait_start)
                    print 'Saving  model...',
                    params = unzip_from_theano(tparams, excluding_prefix='prior_')
                    optimizer_params = unzip_from_theano(optimizer_tparams, excluding_prefix='prior_')
                    both_params = dict(params, **optimizer_params)
                    numpy.savez(saveto +'.dev', **both_params)
                    training_progress.save_to_json(saveto+'.dev.progress.json')
                    json.dump(model_options, open('%s.dev.npz.json' % saveto, 'wb'), indent=2)
                    print 'Done'
                    p_validation = Popen([external_validation_script])

            # finish after this many updates
            if training_progress.uidx >= finish_after:
                print 'Finishing after %d iterations!' % training_progress.uidx
                training_progress.estop = True
                break

        print 'Seen %d samples' % n_samples

        if training_progress.estop:
            break

    if best_p is not None:
        zip_to_theano(best_p, tparams)
        zip_to_theano(best_opt_p, optimizer_tparams)

    if valid:
        use_noise.set_value(0.)
        valid_errs, alignment = pred_probs(f_log_probs, prepare_data,
                                        model_options, valid)
        valid_err = valid_errs.mean()

        print 'Valid ', valid_err

    if best_p is not None:
        params = copy.copy(best_p)
        optimizer_params = copy.copy(best_opt_p)

    else:
        params = unzip_from_theano(tparams, excluding_prefix='prior_')
        optimizer_params = unzip_from_theano(optimizer_tparams, excluding_prefix='prior_')

    both_params = dict(params, **optimizer_params)
    numpy.savez(saveto, zipped_params=best_p,
                **both_params)
    training_progress.save_to_json(training_progress_file)

    return valid_err


if __name__ == '__main__':
    parser = argparse.ArgumentParser()

    data = parser.add_argument_group('data sets; model loading and saving')
    data.add_argument('--datasets', type=str, required=True, metavar='PATH', nargs=2,
                         help="parallel training corpus (source and target)")
    data.add_argument('--dictionaries', type=str, required=True, metavar='PATH', nargs="+",
                         help="network vocabularies (one per source factor, plus target vocabulary)")
    data.add_argument('--model', type=str, default='model.npz', metavar='PATH', dest='saveto',
                         help="model file name (default: %(default)s)")
    data.add_argument('--saveFreq', type=int, default=30000, metavar='INT',
                         help="save frequency (default: %(default)s)")
    data.add_argument('--reload', action='store_true',  dest='reload_',
                         help="load existing model (if '--model' points to existing model)")
    data.add_argument('--no_reload_training_progress', action='store_false',  dest='reload_training_progress',
                         help="don't reload training progress (only used if --reload is enabled)")
    data.add_argument('--overwrite', action='store_true',
                         help="write all models to same file")

    network = parser.add_argument_group('network parameters')
    network.add_argument('--dim_word', type=int, default=512, metavar='INT',
                         help="embedding layer size (default: %(default)s)")
    network.add_argument('--dim', type=int, default=1000, metavar='INT',
                         help="hidden layer size (default: %(default)s)")
    network.add_argument('--n_words_src', type=int, default=None, metavar='INT',
                         help="source vocabulary size (default: %(default)s)")
    network.add_argument('--n_words', type=int, default=None, metavar='INT',
                         help="target vocabulary size (default: %(default)s)")
    network.add_argument('--enc_depth', type=int, default=1, metavar='INT',
                         help="number of encoder layers (default: %(default)s)")
    network.add_argument('--dec_depth', type=int, default=1, metavar='INT',
                         help="number of decoder layers (default: %(default)s)")
    network.add_argument('--dec_deep_context', action='store_true',
                         help="pass context vector (from first layer) to deep decoder layers")
    network.add_argument('--enc_depth_bidirectional', type=int, default=None, metavar='INT',
                         help="number of bidirectional encoder layer; if enc_depth is greater, remaining layers are unidirectional; by default, all layers are bidirectional.")
    network.add_argument('--output_depth', type=int, default=1, metavar='INT',
                         help="number of deep output layers (default: %(default)s)")

    network.add_argument('--factors', type=int, default=1, metavar='INT',
                         help="number of input factors (default: %(default)s)")
    network.add_argument('--dim_per_factor', type=int, default=None, nargs='+', metavar='INT',
                         help="list of word vector dimensionalities (one per factor): '--dim_per_factor 250 200 50' for total dimensionality of 500 (default: %(default)s)")
    network.add_argument('--use_dropout', action="store_true",
                         help="use dropout layer (default: %(default)s)")
    network.add_argument('--dropout_embedding', type=float, default=0.2, metavar="FLOAT",
                         help="dropout for input embeddings (0: no dropout) (default: %(default)s)")
    network.add_argument('--dropout_hidden', type=float, default=0.2, metavar="FLOAT",
                         help="dropout for hidden layer (0: no dropout) (default: %(default)s)")
    network.add_argument('--dropout_source', type=float, default=0, metavar="FLOAT",
                         help="dropout source words (0: no dropout) (default: %(default)s)")
    network.add_argument('--dropout_target', type=float, default=0, metavar="FLOAT",
                         help="dropout target words (0: no dropout) (default: %(default)s)")
    network.add_argument('--layer_normalisation', action="store_true",
<<<<<<< HEAD
                         help="use layer normalisation (default: %(default)s)")
=======
                         help="use layer normalisation in RNN (default: %(default)s)")
    network.add_argument('--layer_normalisation_ff', action="store_true",
                         help="use layer normalisation in FF layers (default: %(default)s)")
    network.add_argument('--weight_normalization', action="store_true",
                         help=" normalize weights (default: %(default)s)")
>>>>>>> 428830ee
    network.add_argument('--tie_encoder_decoder_embeddings', action="store_true", dest="tie_encoder_decoder_embeddings",
                         help="tie the input embeddings of the encoder and the decoder (first factor only). Source and target vocabulary size must the same")
    network.add_argument('--tie_decoder_embeddings', action="store_true", dest="tie_decoder_embeddings",
                         help="tie the input embeddings of the decoder with the softmax output embeddings")
    #network.add_argument('--encoder', type=str, default='gru',
                         #choices=['gru'],
                         #help='encoder recurrent layer')
    #network.add_argument('--decoder', type=str, default='gru_cond',
                         #choices=['gru_cond'],
                         #help='first decoder recurrent layer')
    network.add_argument('--decoder_deep', type=str, default='gru',
                         choices=['gru', 'gru_cond', 'gru_cond_reuse_att'],
                         help='decoder recurrent layer after first one')

    training = parser.add_argument_group('training parameters')
    training.add_argument('--maxlen', type=int, default=100, metavar='INT',
                         help="maximum sequence length (default: %(default)s)")
    training.add_argument('--optimizer', type=str, default="adam",
                         choices=['adam', 'adadelta', 'rmsprop', 'sgd'],
                         help="optimizer (default: %(default)s)")
    training.add_argument('--batch_size', type=int, default=80, metavar='INT',
                         help="minibatch size (default: %(default)s)")
    training.add_argument('--max_epochs', type=int, default=5000, metavar='INT',
                         help="maximum number of epochs (default: %(default)s)")
    training.add_argument('--finish_after', type=int, default=10000000, metavar='INT',
                         help="maximum number of updates (minibatches) (default: %(default)s)")
    training.add_argument('--decay_c', type=float, default=0, metavar='FLOAT',
                         help="L2 regularization penalty (default: %(default)s)")
    training.add_argument('--map_decay_c', type=float, default=0, metavar='FLOAT',
                         help="L2 regularization penalty towards original weights (default: %(default)s)")
    training.add_argument('--alpha_c', type=float, default=0, metavar='FLOAT',
                         help="alignment regularization (default: %(default)s)")
    training.add_argument('--clip_c', type=float, default=1, metavar='FLOAT',
                         help="gradient clipping threshold (default: %(default)s)")
    training.add_argument('--lrate', type=float, default=0.0001, metavar='FLOAT',
                         help="learning rate (default: %(default)s)")
    training.add_argument('--no_shuffle', action="store_false", dest="shuffle_each_epoch",
                         help="disable shuffling of training data (for each epoch)")
    training.add_argument('--no_sort_by_length', action="store_false", dest="sort_by_length",
                         help='do not sort sentences in maxibatch by length')
    training.add_argument('--maxibatch_size', type=int, default=20, metavar='INT',
                         help='size of maxibatch (number of minibatches that are sorted by length) (default: %(default)s)')
    training.add_argument('--objective', choices=['CE', 'MRT'], default='CE',
                         help='training objective. CE: cross-entropy minimization (default); MRT: Minimum Risk Training (https://www.aclweb.org/anthology/P/P16/P16-1159.pdf)')
    training.add_argument('--encoder_truncate_gradient', type=int, default=-1, metavar='INT',
                         help="truncate BPTT gradients in the encoder to this value. Use -1 for no truncation (default: %(default)s)")
    training.add_argument('--decoder_truncate_gradient', type=int, default=-1, metavar='INT',
                         help="truncate BPTT gradients in the encoder to this value. Use -1 for no truncation (default: %(default)s)")

    finetune = training.add_mutually_exclusive_group()
    finetune.add_argument('--finetune', action="store_true",
                        help="train with fixed embedding layer")
    finetune.add_argument('--finetune_only_last', action="store_true",
                        help="train with all layers except output layer fixed")

    validation = parser.add_argument_group('validation parameters')
    validation.add_argument('--valid_datasets', type=str, default=None, metavar='PATH', nargs=2,
                         help="parallel validation corpus (source and target) (default: %(default)s)")
    validation.add_argument('--valid_batch_size', type=int, default=80, metavar='INT',
                         help="validation minibatch size (default: %(default)s)")
    validation.add_argument('--validFreq', type=int, default=10000, metavar='INT',
                         help="validation frequency (default: %(default)s)")
    validation.add_argument('--patience', type=int, default=10, metavar='INT',
                         help="early stopping patience (default: %(default)s)")
    validation.add_argument('--external_validation_script', type=str, default=None, metavar='PATH',
                         help="location of validation script (to run your favorite metric for validation) (default: %(default)s)")

    display = parser.add_argument_group('display parameters')
    display.add_argument('--dispFreq', type=int, default=1000, metavar='INT',
                         help="display loss after INT updates (default: %(default)s)")
    display.add_argument('--sampleFreq', type=int, default=10000, metavar='INT',
                         help="display some samples after INT updates (default: %(default)s)")

    mrt = parser.add_argument_group('minimum risk training parameters')
    mrt.add_argument('--mrt_alpha', type=float, default=0.005, metavar='FLOAT',
                         help="MRT alpha (default: %(default)s)")
    mrt.add_argument('--mrt_samples', type=int, default=100, metavar='INT',
                         help="samples per source sentence (default: %(default)s)")
    mrt.add_argument('--mrt_samples_meanloss', type=int, default=10, metavar='INT',
                         help="draw n independent samples to calculate mean loss (which is subtracted from loss) (default: %(default)s)")
    mrt.add_argument('--mrt_loss', type=str, default='SENTENCEBLEU n=4', metavar='STR',
                         help='loss used in MRT (default: %(default)s)')
    mrt.add_argument('--mrt_reference', action="store_true",
                         help='add reference to MRT samples.')
    mrt.add_argument('--mrt_ml_mix', type=float, default=0, metavar='FLOAT',
                     help="mix in ML objective in MRT training with this scaling factor (default: %(default)s)")

    domain_interpolation = parser.add_argument_group('domain interpolation parameters')
    domain_interpolation.add_argument('--use_domain_interpolation', action='store_true',  dest='use_domain_interpolation',
                         help="interpolate between an out-domain training corpus and an in-domain training corpus")
    domain_interpolation.add_argument('--domain_interpolation_min', type=float, default=0.1, metavar='FLOAT',
                         help="minimum (initial) fraction of in-domain training data (default: %(default)s)")
    domain_interpolation.add_argument('--domain_interpolation_max', type=float, default=1.0, metavar='FLOAT',
                         help="maximum fraction of in-domain training data (default: %(default)s)")
    domain_interpolation.add_argument('--domain_interpolation_inc', type=float, default=0.1, metavar='FLOAT',
                         help="interpolation increment to be applied each time patience runs out, until maximum amount of interpolation is reached (default: %(default)s)")
    domain_interpolation.add_argument('--domain_interpolation_indomain_datasets', type=str, default=['indomain.en', 'indomain.fr'], metavar='PATH', nargs=2,
                         help="indomain parallel training corpus (source and target)")

    args = parser.parse_args()

    #print vars(args)
    train(**vars(args))

#    Profile peak GPU memory usage by uncommenting next line and enabling theano CUDA memory profiling (http://deeplearning.net/software/theano/tutorial/profiling.html)
#    print theano.sandbox.cuda.theano_allocated()<|MERGE_RESOLUTION|>--- conflicted
+++ resolved
@@ -81,41 +81,6 @@
         y_mask[:lengths_y[idx]+1, idx] = 1.
 
     return x, x_mask, y, y_mask
-
-<<<<<<< HEAD
-=======
-def init_attn_mask(win, maxlen):
-    # return a maxlen * maxlen matrix
-    # first dimension is middle point
-    # second dimension is sentence length (middle point always less than sentence length, and sentence length == 0 is all 0)
-    # last dimension is index
-    mask = numpy.zeros((maxlen, maxlen, 2*win + 1), dtype=floatX)
-    for i in xrange(maxlen):
-        start = i - win
-        end = i + win
-        for k in xrange(maxlen):
-            idx = 0
-            for j in xrange(start, end + 1):
-                if j in xrange(k):
-                    if i < k:
-                        mask[i][k][idx] = 1
-                idx += 1
-    return mask
-
-def init_index_mask(win, maxlen):
-    # return a maxlen * window-size matrix
-    winsize = 2 * win + 1
-    mask = -1 * numpy.ones((maxlen, winsize), dtype=floatX)
-    for i in xrange(maxlen):
-        start = i - win
-        end = i + win
-        idx = 0
-        for j in xrange(start, end + 1):
-            if j in xrange(maxlen):
-                mask[i][idx] = j
-            idx += 1
-    return mask
->>>>>>> 428830ee
 
 # initialize all parameters
 def init_params(options):
@@ -1034,11 +999,7 @@
           encoder_truncate_gradient=-1, # Truncate BPTT gradients in the encoder to this value. Use -1 for no truncation
           decoder_truncate_gradient=-1, # Truncate BPTT gradients in the decoder to this value. Use -1 for no truncation
           layer_normalisation=False, # layer normalisation https://arxiv.org/abs/1607.06450
-<<<<<<< HEAD
-=======
-          layer_normalisation_ff=False, # layer normalisation for FF layers; merge with layer_normalisation option if this works
-          weight_normalization=False, # normalize weights
->>>>>>> 428830ee
+          weight_normalisation=False, # normalize weights
     ):
 
     # Model options
@@ -1659,15 +1620,9 @@
     network.add_argument('--dropout_target', type=float, default=0, metavar="FLOAT",
                          help="dropout target words (0: no dropout) (default: %(default)s)")
     network.add_argument('--layer_normalisation', action="store_true",
-<<<<<<< HEAD
                          help="use layer normalisation (default: %(default)s)")
-=======
-                         help="use layer normalisation in RNN (default: %(default)s)")
-    network.add_argument('--layer_normalisation_ff', action="store_true",
-                         help="use layer normalisation in FF layers (default: %(default)s)")
-    network.add_argument('--weight_normalization', action="store_true",
+    network.add_argument('--weight_normalisation', action="store_true",
                          help=" normalize weights (default: %(default)s)")
->>>>>>> 428830ee
     network.add_argument('--tie_encoder_decoder_embeddings', action="store_true", dest="tie_encoder_decoder_embeddings",
                          help="tie the input embeddings of the encoder and the decoder (first factor only). Source and target vocabulary size must the same")
     network.add_argument('--tie_decoder_embeddings', action="store_true", dest="tie_decoder_embeddings",
