#!/usr/bin/env python
# -*- coding: utf-8 -*-
'''
Build a neural machine translation model with soft attention
'''
import theano
import theano.tensor as tensor
from theano.sandbox.rng_mrg import MRG_RandomStreams as RandomStreams

import cPickle as pkl
import json
import numpy
import copy
import argparse

import os
import warnings
import sys
import time

import itertools

from subprocess import Popen

from collections import OrderedDict

profile = False

from data_iterator import TextIterator
from util import *
from theano_util import *
from alignment_util import *

from layers import *
from initializers import *
from optimizers import *
from metrics.scorer_provider import ScorerProvider

from domain_interpolation_data_iterator import DomainInterpolatorTextIterator

# batch preparation
def prepare_data(seqs_x, seqs_y, maxlen=None, n_words_src=30000,
                 n_words=30000):
    # x: a list of sentences
    lengths_x = [len(s) for s in seqs_x]
    lengths_y = [len(s) for s in seqs_y]

    if maxlen is not None:
        new_seqs_x = []
        new_seqs_y = []
        new_lengths_x = []
        new_lengths_y = []
        for l_x, s_x, l_y, s_y in zip(lengths_x, seqs_x, lengths_y, seqs_y):
            if l_x < maxlen and l_y < maxlen:
                new_seqs_x.append(s_x)
                new_lengths_x.append(l_x)
                new_seqs_y.append(s_y)
                new_lengths_y.append(l_y)
        lengths_x = new_lengths_x
        seqs_x = new_seqs_x
        lengths_y = new_lengths_y
        seqs_y = new_seqs_y

        if len(lengths_x) < 1 or len(lengths_y) < 1:
            return None, None, None, None

    n_samples = len(seqs_x)
    n_factors = len(seqs_x[0][0])
    maxlen_x = numpy.max(lengths_x) + 1
    maxlen_y = numpy.max(lengths_y) + 1

    x = numpy.zeros((n_factors, maxlen_x, n_samples)).astype('int64')
    y = numpy.zeros((maxlen_y, n_samples)).astype('int64')
    x_mask = numpy.zeros((maxlen_x, n_samples)).astype('float32')
    y_mask = numpy.zeros((maxlen_y, n_samples)).astype('float32')
    for idx, [s_x, s_y] in enumerate(zip(seqs_x, seqs_y)):
        x[:, :lengths_x[idx], idx] = zip(*s_x)
        x_mask[:lengths_x[idx]+1, idx] = 1.
        y[:lengths_y[idx], idx] = s_y
        y_mask[:lengths_y[idx]+1, idx] = 1.

    return x, x_mask, y, y_mask

def init_attn_mask(win, maxlen):
    # return a maxlen * maxlen matrix
    # first dimension is middle point
    # second dimension is sentence length (middle point always less than sentence length, and sentence length == 0 is all 0)
    # last dimension is index
    mask = numpy.zeros((maxlen, maxlen, 2*win + 1), dtype='float32')
    for i in xrange(maxlen):
        start = i - win
        end = i + win
        for k in xrange(maxlen):
            idx = 0
            for j in xrange(start, end + 1):
                if j in xrange(k):
                    if i < k:
                        mask[i][k][idx] = 1
                idx += 1
    return mask

def init_index_mask(win, maxlen):
    # return a maxlen * window-size matrix
    winsize = 2 * win + 1
    mask = -1 * numpy.ones((maxlen, winsize), dtype='float32')
    for i in xrange(maxlen):
        start = i - win
        end = i + win
        idx = 0
        for j in xrange(start, end + 1):
            if j in xrange(maxlen):
                mask[i][idx] = j
            idx += 1
    return mask

# initialize all parameters
def init_params(options):
    params = OrderedDict()

    # embedding
    params = get_layer_param('embedding')(options, params, options['n_words_src'], options['dim_per_factor'], options['factors'], suffix='')
    if not options['tie_encoder_decoder_embeddings']:
        params = get_layer_param('embedding')(options, params, options['n_words'], options['dim_word'], suffix='_dec')

    if options['decoder'] == 'gru_local':
        params['Attention_mask'] = init_attn_mask(options['pos_win'], options['maxlen'])
        params['Indices_mask'] = init_index_mask(options['pos_win'], options['maxlen'])

    # encoder: bidirectional RNN
    params = get_layer_param(options['encoder'])(options, params,
                                              prefix='encoder',
                                              nin=options['dim_word'],
                                              dim=options['dim'])
    params = get_layer_param(options['encoder'])(options, params,
                                              prefix='encoder_r',
                                              nin=options['dim_word'],
                                              dim=options['dim'])
    if options['enc_depth'] > 1:
        for level in range(2, options['enc_depth'] + 1):
            prefix_f = pp('encoder', level)
            prefix_r = pp('encoder_r', level)

            params = get_layer_param(options['encoder'])(options, params,
                                                         prefix=prefix_f,
                                                         nin=options['dim'],
                                                         dim=options['dim'])
            params = get_layer_param(options['encoder'])(options, params,
                                                         prefix=prefix_r,
                                                         nin=options['dim'],
                                                         dim=options['dim'])
    ctxdim = 2 * options['dim']

    # init_state, init_cell
    params = get_layer_param('ff')(options, params, prefix='ff_state',
                                nin=ctxdim, nout=options['dim'])
    # decoder
    params = get_layer_param(options['decoder'])(options, params,
                                              prefix='decoder',
                                              nin=options['dim_word'],
                                              dim=options['dim'],
                                              dimctx=ctxdim)
    # readout
    params = get_layer_param('ff')(options, params, prefix='ff_logit_lstm',
                                nin=options['dim'], nout=options['dim_word'],
                                ortho=False)
    params = get_layer_param('ff')(options, params, prefix='ff_logit_prev',
                                nin=options['dim_word'],
                                nout=options['dim_word'], ortho=False)
    params = get_layer_param('ff')(options, params, prefix='ff_logit_ctx',
                                nin=ctxdim, nout=options['dim_word'],
                                ortho=False)


    params = get_layer_param('ff')(options, params, prefix='ff_logit',
                                nin=options['dim_word'],
                                nout=options['n_words'],
                                weight_matrix = not options['tie_decoder_embeddings'])

    return params


# bidirectional RNN encoder: take input x (optionally with mask), and produce sequence of context vectors (ctx)
def build_encoder(tparams, options, trng, use_noise, x_mask=None, sampling=False):

    x = tensor.tensor3('x', dtype='int64')
    x.tag.test_value = (numpy.random.rand(1, 5, 10)*100).astype('int64')

    # for the backward rnn, we just need to invert x
    xr = x[:,::-1]
    if x_mask is None:
        xr_mask = None
    else:
        xr_mask = x_mask[::-1]

    n_timesteps = x.shape[1]
    n_samples = x.shape[2]

    if options['use_dropout']:
        retain_probability_emb = 1-options['dropout_embedding']
        retain_probability_hidden = 1-options['dropout_hidden']
        retain_probability_source = 1-options['dropout_source']
        if sampling:
            if options['model_version'] < 0.1:
                rec_dropout = theano.shared(numpy.array([retain_probability_hidden]*2, dtype='float32'))
                rec_dropout_r = theano.shared(numpy.array([retain_probability_hidden]*2, dtype='float32'))
                emb_dropout = theano.shared(numpy.array([retain_probability_emb]*2, dtype='float32'))
                emb_dropout_r = theano.shared(numpy.array([retain_probability_emb]*2, dtype='float32'))
                source_dropout = theano.shared(numpy.float32(retain_probability_source))
            else:
                rec_dropout = theano.shared(numpy.array([1.]*2, dtype='float32'))
                rec_dropout_r = theano.shared(numpy.array([1.]*2, dtype='float32'))
                emb_dropout = theano.shared(numpy.array([1.]*2, dtype='float32'))
                emb_dropout_r = theano.shared(numpy.array([1.]*2, dtype='float32'))
                source_dropout = theano.shared(numpy.float32(1.))
        else:
            if options['model_version'] < 0.1:
                scaled = False
            else:
                scaled = True
            rec_dropout = shared_dropout_layer((2, n_samples, options['dim']), use_noise, trng, retain_probability_hidden, scaled)
            rec_dropout_r = shared_dropout_layer((2, n_samples, options['dim']), use_noise, trng, retain_probability_hidden, scaled)
            emb_dropout = shared_dropout_layer((2, n_samples, options['dim_word']), use_noise, trng, retain_probability_emb, scaled)
            emb_dropout_r = shared_dropout_layer((2, n_samples, options['dim_word']), use_noise, trng, retain_probability_emb, scaled)
            source_dropout = shared_dropout_layer((n_timesteps, n_samples, 1), use_noise, trng, retain_probability_source, scaled)
            source_dropout = tensor.tile(source_dropout, (1,1,options['dim_word']))
    else:
        rec_dropout = theano.shared(numpy.array([1.]*2, dtype='float32'))
        rec_dropout_r = theano.shared(numpy.array([1.]*2, dtype='float32'))
        emb_dropout = theano.shared(numpy.array([1.]*2, dtype='float32'))
        emb_dropout_r = theano.shared(numpy.array([1.]*2, dtype='float32'))

    # word embedding for forward rnn (source)
    emb = get_layer_constr('embedding')(tparams, x, suffix='', factors= options['factors'])
    if options['use_dropout']:
        emb *= source_dropout

<<<<<<< HEAD
    proj = get_layer_constr(options['encoder'])(tparams, emb, options,
                                            prefix='encoder',
                                            mask=x_mask,
                                            emb_dropout=emb_dropout,
                                            rec_dropout=rec_dropout,
                                            profile=profile)


=======
>>>>>>> 994b9aa3
    # word embedding for backward rnn (source)
    embr = get_layer_constr('embedding')(tparams, xr, suffix='', factors= options['factors'])
    if options['use_dropout']:
        if sampling:
            embr *= source_dropout
        else:
            # we drop out the same words in both directions
            embr *= source_dropout[::-1]

    for level in range(1, options['enc_depth'] + 1):
        if level == 1:
            prefix_f = 'encoder'
            prefix_r = 'encoder_r'
            input_f = emb
            input_r = embr
        else:
            prefix_f = pp('encoder', level)
            prefix_r = pp('encoder_r', level)

            # run forward on previous backward and backward on previous forward
            input_f = projr[0]
            input_r = proj[0]

        proj = get_layer_constr(options['encoder'])(tparams, input_f, options,
                                                    prefix=prefix_f,
                                                    mask=x_mask,
                                                    emb_dropout=emb_dropout,
                                                    rec_dropout=rec_dropout,
                                                    profile=profile)
        projr = get_layer_constr(options['encoder'])(tparams, input_r, options,
                                                     prefix=prefix_r,
                                                     mask=xr_mask,
                                                     emb_dropout=emb_dropout_r,
                                                     rec_dropout=rec_dropout_r,
                                                     profile=profile)

    # context will be the concatenation of forward and backward rnns
    ctx = concatenate([proj[0], projr[0][::-1]], axis=proj[0].ndim-1)

    return x, ctx


# build a training model
def build_model(tparams, options):
    opt_ret = dict()

    trng = RandomStreams(1234)
    use_noise = theano.shared(numpy.float32(0.))

    x_mask = tensor.matrix('x_mask', dtype='float32')
    x_mask.tag.test_value = numpy.ones(shape=(5, 10)).astype('float32')
    y = tensor.matrix('y', dtype='int64')
    y.tag.test_value = (numpy.random.rand(8, 10)*100).astype('int64')
    y_mask = tensor.matrix('y_mask', dtype='float32')
    y_mask.tag.test_value = numpy.ones(shape=(8, 10)).astype('float32')

    x, ctx = build_encoder(tparams, options, trng, use_noise, x_mask, sampling=False)
    n_samples = x.shape[2]
    n_timesteps_trg = y.shape[0]

    if options['use_dropout']:
        retain_probability_emb = 1-options['dropout_embedding']
        retain_probability_hidden = 1-options['dropout_hidden']
        retain_probability_target = 1-options['dropout_target']
        if options['model_version'] < 0.1:
            scaled = False
        else:
            scaled = True
        rec_dropout_d = shared_dropout_layer((5, n_samples, options['dim']), use_noise, trng, retain_probability_hidden, scaled)
        emb_dropout_d = shared_dropout_layer((2, n_samples, options['dim_word']), use_noise, trng, retain_probability_emb, scaled)
        ctx_dropout_d = shared_dropout_layer((4, n_samples, 2*options['dim']), use_noise, trng, retain_probability_hidden, scaled)
        target_dropout = shared_dropout_layer((n_timesteps_trg, n_samples, 1), use_noise, trng, retain_probability_target, scaled)
        target_dropout = tensor.tile(target_dropout, (1,1,options['dim_word']))
    else:
        rec_dropout_d = theano.shared(numpy.array([1.]*5, dtype='float32'))
        emb_dropout_d = theano.shared(numpy.array([1.]*2, dtype='float32'))
        ctx_dropout_d = theano.shared(numpy.array([1.]*4, dtype='float32'))

    # mean of the context (across time) will be used to initialize decoder rnn
    ctx_mean = (ctx * x_mask[:, :, None]).sum(0) / x_mask.sum(0)[:, None]

    # or you can use the last state of forward + backward encoder rnns
    # ctx_mean = concatenate([proj[0][-1], projr[0][-1]], axis=proj[0].ndim-2)

    if options['use_dropout']:
        ctx_mean *= shared_dropout_layer((n_samples, 2*options['dim']), use_noise, trng, retain_probability_hidden, scaled)

    # initial decoder state
    init_state = get_layer_constr('ff')(tparams, ctx_mean, options,
                                    prefix='ff_state', activ='tanh')

    # word embedding (target), we will shift the target sequence one time step
    # to the right. This is done because of the bi-gram connections in the
    # readout and decoder rnn. The first target will be all zeros and we will
    # not condition on the last output.
    decoder_embedding_suffix = '' if options['tie_encoder_decoder_embeddings'] else '_dec'
    emb = get_layer_constr('embedding')(tparams, y, suffix=decoder_embedding_suffix)
    if options['use_dropout']:
        emb *= target_dropout

    emb_shifted = tensor.zeros_like(emb)
    emb_shifted = tensor.set_subtensor(emb_shifted[1:], emb[:-1])
    emb = emb_shifted

    # decoder - pass through the decoder conditional gru with attention
    proj = get_layer_constr(options['decoder'])(tparams, emb, options,
                                            prefix='decoder',
                                            mask=y_mask, context=ctx,
                                            context_mask=x_mask,
                                            one_step=False,
                                            init_state=init_state,
                                            emb_dropout=emb_dropout_d,
                                            ctx_dropout=ctx_dropout_d,
                                            rec_dropout=rec_dropout_d,
                                            profile=profile)
    # hidden states of the decoder gru
    proj_h = proj[0]

    # weighted averages of context, generated by attention module
    ctxs = proj[1]

    if options['use_dropout']:
        proj_h *= shared_dropout_layer((n_samples, options['dim']), use_noise, trng, retain_probability_hidden, scaled)
        emb *= shared_dropout_layer((n_samples, options['dim_word']), use_noise, trng, retain_probability_emb, scaled)
        ctxs *= shared_dropout_layer((n_samples, 2*options['dim']), use_noise, trng, retain_probability_hidden, scaled)

    # weights (alignment matrix) #####LIUCAN: this is where the attention vector is.
    opt_ret['dec_alphas'] = proj[2]

    # compute word probabilities
    logit_lstm = get_layer_constr('ff')(tparams, proj_h, options,
                                    prefix='ff_logit_lstm', activ='linear')
    logit_prev = get_layer_constr('ff')(tparams, emb, options,
                                    prefix='ff_logit_prev', activ='linear')
    logit_ctx = get_layer_constr('ff')(tparams, ctxs, options,
                                   prefix='ff_logit_ctx', activ='linear')
    logit = tensor.tanh(logit_lstm+logit_prev+logit_ctx)

    if options['use_dropout']:
        logit *= shared_dropout_layer((n_samples, options['dim_word']), use_noise, trng, retain_probability_hidden, scaled)

    logit_W = tparams['Wemb' + decoder_embedding_suffix].T if options['tie_decoder_embeddings'] else None
    logit = get_layer_constr('ff')(tparams, logit, options,
                            prefix='ff_logit', activ='linear', W=logit_W)

    logit_shp = logit.shape
    probs = tensor.nnet.softmax(logit.reshape([logit_shp[0]*logit_shp[1],
                                               logit_shp[2]]))

    # cost
    y_flat = y.flatten()
    y_flat_idx = tensor.arange(y_flat.shape[0]) * options['n_words'] + y_flat
    cost = -tensor.log(probs.flatten()[y_flat_idx])
    cost = cost.reshape([y.shape[0], y.shape[1]])
    cost = (cost * y_mask).sum(0)

    #print "Print out in build_model()"
    #print opt_ret
    return trng, use_noise, x, x_mask, y, y_mask, opt_ret, cost


# build a sampler
def build_sampler(tparams, options, use_noise, trng, return_alignment=False):

    if options['use_dropout'] and options['model_version'] < 0.1:
        retain_probability_emb = 1-options['dropout_embedding']
        retain_probability_hidden = 1-options['dropout_hidden']
        retain_probability_source = 1-options['dropout_source']
        retain_probability_target = 1-options['dropout_target']
        rec_dropout_d = theano.shared(numpy.array([retain_probability_hidden]*5, dtype='float32'))
        emb_dropout_d = theano.shared(numpy.array([retain_probability_emb]*2, dtype='float32'))
        ctx_dropout_d = theano.shared(numpy.array([retain_probability_hidden]*4, dtype='float32'))
        target_dropout = theano.shared(numpy.float32(retain_probability_target))
    else:
        rec_dropout_d = theano.shared(numpy.array([1.]*5, dtype='float32'))
        emb_dropout_d = theano.shared(numpy.array([1.]*2, dtype='float32'))
        ctx_dropout_d = theano.shared(numpy.array([1.]*4, dtype='float32'))

    x, ctx = build_encoder(tparams, options, trng, use_noise, x_mask=None, sampling=True)
    n_samples = x.shape[2]

    # get the input for decoder rnn initializer mlp
    ctx_mean = ctx.mean(0)
    # ctx_mean = concatenate([proj[0][-1],projr[0][-1]], axis=proj[0].ndim-2)

    if options['use_dropout'] and options['model_version'] < 0.1:
        ctx_mean *= retain_probability_hidden

    init_state = get_layer_constr('ff')(tparams, ctx_mean, options,
                                    prefix='ff_state', activ='tanh')

    print >>sys.stderr, 'Building f_init...',
    outs = [init_state, ctx]
    f_init = theano.function([x], outs, name='f_init', profile=profile)
    print >>sys.stderr, 'Done'

    # x: 1 x 1
    y = tensor.vector('y_sampler', dtype='int64')
    init_state = tensor.matrix('init_state', dtype='float32')

    # if it's the first word, emb should be all zero and it is indicated by -1
    decoder_embedding_suffix = '' if options['tie_encoder_decoder_embeddings'] else '_dec'
    emb = get_layer_constr('embedding')(tparams, y, suffix=decoder_embedding_suffix)
    if options['use_dropout'] and options['model_version'] < 0.1:
        emb = emb * target_dropout
    emb = tensor.switch(y[:, None] < 0,
                        tensor.zeros((1, options['dim_word'])),
                        emb)


    # apply one step of conditional gru with attention
    proj = get_layer_constr(options['decoder'])(tparams, emb, options,
                                            prefix='decoder',
                                            mask=None, context=ctx,
                                            one_step=True,
                                            init_state=init_state,
                                            emb_dropout=emb_dropout_d,
                                            ctx_dropout=ctx_dropout_d,
                                            rec_dropout=rec_dropout_d,
                                            profile=profile)
    # get the next hidden state
    next_state = proj[0]

    # get the weighted averages of context for this target word y
    ctxs = proj[1]

    # alignment matrix (attention model)
    dec_alphas = proj[2]

    if options['use_dropout'] and options['model_version'] < 0.1:
        next_state_up = next_state * retain_probability_hidden
        emb *= retain_probability_emb
        ctxs *= retain_probability_hidden
    else:
        next_state_up = next_state

    logit_lstm = get_layer_constr('ff')(tparams, next_state_up, options,
                                    prefix='ff_logit_lstm', activ='linear')
    logit_prev = get_layer_constr('ff')(tparams, emb, options,
                                    prefix='ff_logit_prev', activ='linear')
    logit_ctx = get_layer_constr('ff')(tparams, ctxs, options,
                                   prefix='ff_logit_ctx', activ='linear')
    logit = tensor.tanh(logit_lstm+logit_prev+logit_ctx)

    if options['use_dropout'] and options['model_version'] < 0.1:
        logit *= retain_probability_hidden

    logit_W = tparams['Wemb' + decoder_embedding_suffix].T if options['tie_decoder_embeddings'] else None
    logit = get_layer_constr('ff')(tparams, logit, options,
                            prefix='ff_logit', activ='linear', W=logit_W)

    # compute the softmax probability
    next_probs = tensor.nnet.softmax(logit)

    # sample from softmax distribution to get the sample
    next_sample = trng.multinomial(pvals=next_probs).argmax(1)

    # compile a function to do the whole thing above, next word probability,
    # sampled word for the next target, next hidden state to be used
    print >>sys.stderr, 'Building f_next...',
    inps = [y, ctx, init_state]
    outs = [next_probs, next_sample, next_state]

    if return_alignment:
        outs.append(dec_alphas)

    f_next = theano.function(inps, outs, name='f_next', profile=profile)
    print >>sys.stderr, 'Done'

    return f_init, f_next


# minimum risk cost
# assumes cost is the negative sentence-level log probability
# and each sentence in the minibatch is a sample of the same source sentence
def mrt_cost(cost, y_mask, options):
    loss = tensor.vector('loss', dtype='float32')
    alpha = theano.shared(numpy.float32(options['mrt_alpha']))

    if options['mrt_ml_mix'] > 0:
        ml_cost = cost[0]

        # remove reference for MRT objective unless enabled
        if not options['mrt_reference']:
            cost = cost[1:]

    cost *= alpha

    #get normalized probability
    cost = tensor.nnet.softmax(-cost)[0]

    # risk: expected loss
    if options['mrt_ml_mix'] > 0 and not options['mrt_reference']:
        cost *= loss[1:]
    else:
        cost *= loss


    cost = cost.sum()

    if options['mrt_ml_mix'] > 0:
        #normalize ML by length (because MRT is length-invariant)
        ml_cost /= y_mask[:,0].sum(0)
        ml_cost *= options['mrt_ml_mix']
        cost += ml_cost

    return cost, loss


# build a sampler that produces samples in one theano function
def build_full_sampler(tparams, options, use_noise, trng, greedy=False):

    if options['use_dropout'] and options['model_version'] < 0.1:
        retain_probability_emb = 1-options['dropout_embedding']
        retain_probability_hidden = 1-options['dropout_hidden']
        retain_probability_target = 1-options['dropout_target']
        rec_dropout_d = theano.shared(numpy.array([retain_probability_hidden]*5, dtype='float32'))
        emb_dropout_d = theano.shared(numpy.array([retain_probability_emb]*2, dtype='float32'))
        ctx_dropout_d = theano.shared(numpy.array([retain_probability_hidden]*4, dtype='float32'))
        target_dropout = theano.shared(numpy.float32(retain_probability_target))
    else:
        rec_dropout_d = theano.shared(numpy.array([1.]*5, dtype='float32'))
        emb_dropout_d = theano.shared(numpy.array([1.]*2, dtype='float32'))
        ctx_dropout_d = theano.shared(numpy.array([1.]*4, dtype='float32'))
        target_dropout = theano.shared(numpy.float32(1.))

    if greedy:
        x_mask = tensor.matrix('x_mask', dtype='float32')
        x_mask.tag.test_value = numpy.ones(shape=(5, 10)).astype('float32')
    else:
        x_mask = None

    x, ctx = build_encoder(tparams, options, trng, use_noise, x_mask, sampling=True)
    n_samples = x.shape[2]

    if x_mask:
        ctx_mean = (ctx * x_mask[:, :, None]).sum(0) / x_mask.sum(0)[:, None]
    else:
        ctx_mean = ctx.mean(0)

    if options['use_dropout'] and options['model_version'] < 0.1:
        ctx_mean *= retain_probability_hidden

    init_state = get_layer_constr('ff')(tparams, ctx_mean, options,
                                    prefix='ff_state', activ='tanh')

    if greedy:
        init_w = tensor.alloc(numpy.int64(-1), n_samples)
    else:
        k = tensor.iscalar("k")
        k.tag.test_value = 12
        init_w = tensor.alloc(numpy.int64(-1), k*n_samples)

        ctx = tensor.tile(ctx, [k, 1])

        init_state = tensor.tile(init_state, [k, 1])

    # projected context
    assert ctx.ndim == 3, 'Context must be 3-d: #annotation x #sample x dim'
    pctx_ = tensor.dot(ctx*ctx_dropout_d[0], tparams[pp('decoder', 'Wc_att')]) +\
        tparams[pp('decoder', 'b_att')]

    def decoder_step(y, init_state, ctx, pctx_, target_dropout, emb_dropout, rec_dropout, ctx_dropout, *shared_vars):

        # if it's the first word, emb should be all zero and it is indicated by -1
        decoder_embedding_suffix = '' if options['tie_encoder_decoder_embeddings'] else '_dec'
        emb = get_layer_constr('embedding')(tparams, y, suffix=decoder_embedding_suffix)
        emb = tensor.switch(y[:, None] < 0,
                            tensor.zeros((1, options['dim_word'])),
                            emb)
        emb *= target_dropout

        # apply one step of conditional gru with attention
        proj = get_layer_constr('gru_cond')(tparams, emb, options,
                                                prefix='decoder',
                                                mask=None,
                                                context=ctx,
                                                context_mask=x_mask,
                                                pctx_=pctx_,
                                                one_step=True,
                                                init_state=init_state,
                                                emb_dropout=emb_dropout,
                                                ctx_dropout=ctx_dropout,
                                                rec_dropout=rec_dropout,
                                                shared_vars=shared_vars,
                                                profile=profile)
        # get the next hidden state
        next_state = proj[0]

        # get the weighted averages of context for this target word y
        ctxs = proj[1]

        # alignment matrix (attention model)
        dec_alphas = proj[2]

        if options['use_dropout'] and options['model_version'] < 0.1:
            next_state_up = next_state * retain_probability_hidden
            emb *= retain_probability_emb
            ctxs *= retain_probability_hidden
        else:
            next_state_up = next_state

        logit_lstm = get_layer_constr('ff')(tparams, next_state_up, options,
                                        prefix='ff_logit_lstm', activ='linear')
        logit_prev = get_layer_constr('ff')(tparams, emb, options,
                                        prefix='ff_logit_prev', activ='linear')
        logit_ctx = get_layer_constr('ff')(tparams, ctxs, options,
                                    prefix='ff_logit_ctx', activ='linear')
        logit = tensor.tanh(logit_lstm+logit_prev+logit_ctx)

        if options['use_dropout'] and options['model_version'] < 0.1:
            logit *= retain_probability_hidden

        logit_W = tparams['Wemb' + decoder_embedding_suffix].T if options['tie_decoder_embeddings'] else None
        logit = get_layer_constr('ff')(tparams, logit, options,
                                prefix='ff_logit', activ='linear', W=logit_W)

        # compute the softmax probability
        next_probs = tensor.nnet.softmax(logit)

        if greedy:
            next_sample = next_probs.argmax(1)
        else:
            # sample from softmax distribution to get the sample
            next_sample = trng.multinomial(pvals=next_probs).argmax(1)

        # do not produce words after EOS
        next_sample = tensor.switch(
                      tensor.eq(y,0),
                      0,
                      next_sample)

        return [next_sample, next_state, next_probs[:, next_sample].diagonal()], \
               theano.scan_module.until(tensor.all(tensor.eq(next_sample, 0))) # stop when all outputs are 0 (EOS)

    # symbolic loop for sequence generation
    shared_vars = [tparams[pp('decoder', 'U')],
                   tparams[pp('decoder', 'Wc')],
                   tparams[pp('decoder', 'W_comb_att')],
                   tparams[pp('decoder', 'U_att')],
                   tparams[pp('decoder', 'c_tt')],
                   tparams[pp('decoder', 'Ux')],
                   tparams[pp('decoder', 'Wcx')],
                   tparams[pp('decoder', 'U_nl')],
                   tparams[pp('decoder', 'Ux_nl')],
                   tparams[pp('decoder', 'b_nl')],
                   tparams[pp('decoder', 'bx_nl')]]


    n_steps = tensor.iscalar("n_steps")
    n_steps.tag.test_value = 50

    (sample, state, probs), updates = theano.scan(decoder_step,
                        outputs_info=[init_w, init_state, None],
                        non_sequences=[ctx, pctx_, target_dropout, emb_dropout_d, rec_dropout_d, ctx_dropout_d]+shared_vars,
                        n_steps=n_steps)

    print >>sys.stderr, 'Building f_sample...',
    if greedy:
        inps = [x, x_mask, n_steps]
    else:
        inps = [x, k, n_steps]
    outs = [sample, probs]
    f_sample = theano.function(inps, outs, name='f_sample', updates=updates, profile=profile)
    print >>sys.stderr, 'Done'

    return f_sample



# generate sample, either with stochastic sampling or beam search. Note that,
# this function iteratively calls f_init and f_next functions.
def gen_sample(f_init, f_next, x, trng=None, k=1, maxlen=30,
               stochastic=True, argmax=False, return_alignment=False, suppress_unk=False,
               return_hyp_graph=False):

    # k is the beam size we have
    if k > 1 and argmax:
        assert not stochastic, \
            'Beam search does not support stochastic sampling with argmax'

    sample = []
    sample_score = []
    sample_word_probs = []
    alignment = []
    hyp_graph = None
    if stochastic:
        if argmax:
            sample_score = 0
        live_k=k
    else:
        live_k = 1

    if return_hyp_graph:
        from hypgraph import HypGraph
        hyp_graph = HypGraph()

    dead_k = 0

    hyp_samples=[ [] for i in xrange(live_k) ]
    word_probs=[ [] for i in xrange(live_k) ]
    hyp_scores = numpy.zeros(live_k).astype('float32')
    hyp_states = []
    if return_alignment:
        hyp_alignment = [[] for _ in xrange(live_k)]

    # for ensemble decoding, we keep track of states and probability distribution
    # for each model in the ensemble
    num_models = len(f_init)
    next_state = [None]*num_models
    ctx0 = [None]*num_models
    next_p = [None]*num_models
    dec_alphas = [None]*num_models
    # get initial state of decoder rnn and encoder context
    for i in xrange(num_models):
        ret = f_init[i](x)
        next_state[i] = numpy.tile( ret[0] , (live_k,1))
        ctx0[i] = ret[1]
    next_w = -1 * numpy.ones((live_k,)).astype('int64')  # bos indicator

    # x is a sequence of word ids followed by 0, eos id
    for ii in xrange(maxlen):
        for i in xrange(num_models):
            ctx = numpy.tile(ctx0[i], [live_k, 1])
            inps = [next_w, ctx, next_state[i]]
            ret = f_next[i](*inps)
            # dimension of dec_alpha (k-beam-size, number-of-input-hidden-units)
            next_p[i], next_w_tmp, next_state[i] = ret[0], ret[1], ret[2]
            if return_alignment:
                dec_alphas[i] = ret[3]

            if suppress_unk:
                next_p[i][:,1] = -numpy.inf
        if stochastic:
            #batches are not supported with argmax: output data structure is different
            if argmax:
                nw = sum(next_p)[0].argmax()
                sample.append(nw)
                sample_score += numpy.log(next_p[0][0, nw])
                if nw == 0:
                    break
            else:
                #FIXME: sampling is currently performed according to the last model only
                nws = next_w_tmp
                cand_scores = numpy.array(hyp_scores)[:, None] - numpy.log(next_p[-1])
                probs = next_p[-1]

                for idx,nw in enumerate(nws):
                    hyp_samples[idx].append(nw)


                hyp_states=[]
                for ti in xrange(live_k):
                    hyp_states.append([copy.copy(next_state[i][ti]) for i in xrange(num_models)])
                    hyp_scores[ti]=cand_scores[ti][nws[ti]]
                    word_probs[ti].append(probs[ti][nws[ti]])

                new_hyp_states=[]
                new_hyp_samples=[]
                new_hyp_scores=[]
                new_word_probs=[]
                for hyp_sample,hyp_state, hyp_score, hyp_word_prob in zip(hyp_samples,hyp_states,hyp_scores, word_probs):
                    if hyp_sample[-1]  > 0:
                        new_hyp_samples.append(copy.copy(hyp_sample))
                        new_hyp_states.append(copy.copy(hyp_state))
                        new_hyp_scores.append(hyp_score)
                        new_word_probs.append(hyp_word_prob)
                    else:
                        sample.append(copy.copy(hyp_sample))
                        sample_score.append(hyp_score)
                        sample_word_probs.append(hyp_word_prob)

                hyp_samples=new_hyp_samples
                hyp_states=new_hyp_states
                hyp_scores=new_hyp_scores
                word_probs=new_word_probs

                live_k=len(hyp_samples)
                if live_k < 1:
                    break

                next_w = numpy.array([w[-1] for w in hyp_samples])
                next_state = [numpy.array(state) for state in zip(*hyp_states)]
        else:
            cand_scores = hyp_scores[:, None] - sum(numpy.log(next_p))
            probs = sum(next_p)/num_models
            cand_flat = cand_scores.flatten()
            probs_flat = probs.flatten()
            ranks_flat = cand_flat.argpartition(k-dead_k-1)[:(k-dead_k)]

            #averaging the attention weights accross models
            if return_alignment:
                mean_alignment = sum(dec_alphas)/num_models

            voc_size = next_p[0].shape[1]
            # index of each k-best hypothesis
            trans_indices = ranks_flat / voc_size
            word_indices = ranks_flat % voc_size
            costs = cand_flat[ranks_flat]

            new_hyp_samples = []
            new_hyp_scores = numpy.zeros(k-dead_k).astype('float32')
            new_word_probs = []
            new_hyp_states = []
            if return_alignment:
                # holds the history of attention weights for each time step for each of the surviving hypothesis
                # dimensions (live_k * target_words * source_hidden_units]
                # at each time step we append the attention weights corresponding to the current target word
                new_hyp_alignment = [[] for _ in xrange(k-dead_k)]

            # ti -> index of k-best hypothesis
            for idx, [ti, wi] in enumerate(zip(trans_indices, word_indices)):
                new_hyp_samples.append(hyp_samples[ti]+[wi])
                new_word_probs.append(word_probs[ti] + [probs_flat[ranks_flat[idx]].tolist()])
                new_hyp_scores[idx] = copy.copy(costs[idx])
                new_hyp_states.append([copy.copy(next_state[i][ti]) for i in xrange(num_models)])
                if return_alignment:
                    # get history of attention weights for the current hypothesis
                    new_hyp_alignment[idx] = copy.copy(hyp_alignment[ti])
                    # extend the history with current attention weights
                    new_hyp_alignment[idx].append(mean_alignment[ti])


            # check the finished samples
            new_live_k = 0
            hyp_samples = []
            hyp_scores = []
            hyp_states = []
            word_probs = []
            if return_alignment:
                hyp_alignment = []

            # sample and sample_score hold the k-best translations and their scores
            for idx in xrange(len(new_hyp_samples)):
                if return_hyp_graph:
                    word, history = new_hyp_samples[idx][-1], new_hyp_samples[idx][:-1]
                    score = new_hyp_scores[idx]
                    word_prob = new_word_probs[idx][-1]
                    hyp_graph.add(word, history, word_prob=word_prob, cost=score)
                if new_hyp_samples[idx][-1] == 0:
                    sample.append(copy.copy(new_hyp_samples[idx]))
                    sample_score.append(new_hyp_scores[idx])
                    sample_word_probs.append(new_word_probs[idx])
                    if return_alignment:
                        alignment.append(new_hyp_alignment[idx])
                    dead_k += 1
                else:
                    new_live_k += 1
                    hyp_samples.append(copy.copy(new_hyp_samples[idx]))
                    hyp_scores.append(new_hyp_scores[idx])
                    hyp_states.append(copy.copy(new_hyp_states[idx]))
                    word_probs.append(new_word_probs[idx])
                    if return_alignment:
                        hyp_alignment.append(new_hyp_alignment[idx])
            hyp_scores = numpy.array(hyp_scores)

            live_k = new_live_k

            if new_live_k < 1:
                break
            if dead_k >= k:
                break

            next_w = numpy.array([w[-1] for w in hyp_samples])
            next_state = [numpy.array(state) for state in zip(*hyp_states)]

    # dump every remaining one
    if not argmax and live_k > 0:
        for idx in xrange(live_k):
            sample.append(hyp_samples[idx])
            sample_score.append(hyp_scores[idx])
            sample_word_probs.append(word_probs[idx])
            if return_alignment:
                alignment.append(hyp_alignment[idx])

    if not return_alignment:
        alignment = [None for i in range(len(sample))]

    return sample, sample_score, sample_word_probs, alignment, hyp_graph


# calculate the log probablities on a given corpus using translation model
def pred_probs(f_log_probs, prepare_data, options, iterator, verbose=True, normalize=False, alignweights=False):
    probs = []
    n_done = 0

    alignments_json = []

    for x, y in iterator:
        #ensure consistency in number of factors
        if len(x[0][0]) != options['factors']:
            sys.stderr.write('Error: mismatch between number of factors in settings ({0}), and number in validation corpus ({1})\n'.format(options['factors'], len(x[0][0])))
            sys.exit(1)

        n_done += len(x)

        x, x_mask, y, y_mask = prepare_data(x, y,
                                            n_words_src=options['n_words_src'],
                                            n_words=options['n_words'])

        ### in optional save weights mode.
        if alignweights:
            pprobs, attention = f_log_probs(x, x_mask, y, y_mask)
            for jdata in get_alignments(attention, x_mask, y_mask):
                alignments_json.append(jdata)
        else:
            pprobs = f_log_probs(x, x_mask, y, y_mask)

        # normalize scores according to output length
        if normalize:
            lengths = numpy.array([numpy.count_nonzero(s) for s in y_mask.T])
            pprobs /= lengths

        for pp in pprobs:
            probs.append(pp)

        if verbose:
            print >>sys.stderr, '%d samples computed' % (n_done)

    return numpy.array(probs), alignments_json


def train(dim_word=512,  # word vector dimensionality
          dim=1000,  # the number of LSTM units
          enc_depth=1, # number of layers in the encoder
          factors=1, # input factors
          dim_per_factor=None, # list of word vector dimensionalities (one per factor): [250,200,50] for total dimensionality of 500
          encoder='gru',
          decoder='gru_cond',
          patience=10,  # early stopping patience
          max_epochs=5000,
          finish_after=10000000,  # finish after this many updates
          dispFreq=1000,
          decay_c=0.,  # L2 regularization penalty
          map_decay_c=0., # L2 regularization penalty towards original weights
          alpha_c=0.,  # alignment regularization
          clip_c=-1.,  # gradient clipping threshold
          lrate=0.0001,  # learning rate
          n_words_src=None,  # source vocabulary size
          n_words=None,  # target vocabulary size
          maxlen=100,  # maximum length of the description
          pos_win=10, # half window size of local attenton
          optimizer='adam',
          batch_size=16,
          valid_batch_size=16,
          saveto='model.npz',
          validFreq=10000,
          saveFreq=30000,   # save the parameters after every saveFreq updates
          sampleFreq=10000,   # generate some samples after every sampleFreq
          datasets=[
              '/data/lisatmp3/chokyun/europarl/europarl-v7.fr-en.en.tok',
              '/data/lisatmp3/chokyun/europarl/europarl-v7.fr-en.fr.tok'],
          valid_datasets=['../data/dev/newstest2011.en.tok',
                          '../data/dev/newstest2011.fr.tok'],
          dictionaries=[
              '/data/lisatmp3/chokyun/europarl/europarl-v7.fr-en.en.tok.pkl',
              '/data/lisatmp3/chokyun/europarl/europarl-v7.fr-en.fr.tok.pkl'],
          use_dropout=False,
          dropout_embedding=0.2, # dropout for input embeddings (0: no dropout)
          dropout_hidden=0.2, # dropout for hidden layers (0: no dropout)
          dropout_source=0, # dropout source words (0: no dropout)
          dropout_target=0, # dropout target words (0: no dropout)
          reload_=False,
          overwrite=False,
          external_validation_script=None,
          shuffle_each_epoch=True,
          finetune=False,
          finetune_only_last=False,
          sort_by_length=True,
          use_domain_interpolation=False,
          domain_interpolation_min=0.1,
          domain_interpolation_inc=0.1,
          domain_interpolation_indomain_datasets=['indomain.en', 'indomain.fr'],
          maxibatch_size=20, #How many minibatches to load at one time
          objective="CE", #CE: cross-entropy; MRT: minimum risk training (see https://www.aclweb.org/anthology/P/P16/P16-1159.pdf)
          mrt_alpha=0.005,
          mrt_samples=100,
          mrt_reference=False,
          mrt_loss="SENTENCEBLEU n=4", # loss function for minimum risk training
          mrt_ml_mix=0, # interpolate mrt loss with ML loss
          model_version=0.1, #store version used for training for compatibility
          prior_model=None, # Prior model file, used for MAP
          tie_encoder_decoder_embeddings=False, # Tie the input embeddings of the encoder and the decoder (first factor only)
          tie_decoder_embeddings=False, # Tie the input embeddings of the decoder with the softmax output embeddings
    ):

    # Model options
    model_options = locals().copy()


    if model_options['dim_per_factor'] == None:
        if factors == 1:
            model_options['dim_per_factor'] = [model_options['dim_word']]
        else:
            sys.stderr.write('Error: if using factored input, you must specify \'dim_per_factor\'\n')
            sys.exit(1)

    assert(len(dictionaries) == factors + 1) # one dictionary per source factor + 1 for target factor
    assert(len(model_options['dim_per_factor']) == factors) # each factor embedding has its own dimensionality
    assert(sum(model_options['dim_per_factor']) == model_options['dim_word']) # dimensionality of factor embeddings sums up to total dimensionality of input embedding vector
    assert(prior_model != None and (os.path.exists(prior_model)) or (map_decay_c==0.0)) # MAP training requires a prior model file

    # load dictionaries and invert them
    worddicts = [None] * len(dictionaries)
    worddicts_r = [None] * len(dictionaries)
    for ii, dd in enumerate(dictionaries):
        worddicts[ii] = load_dict(dd)
        worddicts_r[ii] = dict()
        for kk, vv in worddicts[ii].iteritems():
            worddicts_r[ii][vv] = kk

    if n_words_src is None:
        n_words_src = len(worddicts[0])
        model_options['n_words_src'] = n_words_src
    if n_words is None:
        n_words = len(worddicts[1])
        model_options['n_words'] = n_words

    if tie_encoder_decoder_embeddings:
        assert (n_words_src == n_words), "When tying encoder and decoder embeddings, source and target vocabulary size must the same"
        if worddicts[0] != worddicts[1]:
            warn("Encoder-decoder embedding tying is enabled with different source and target dictionaries. This is usually a configuration error")

    if model_options['objective'] == 'MRT':
        # in CE mode parameters are updated once per batch; in MRT mode parameters are updated once
        # per pair of train sentences (== per batch of samples), so we set batch_size to 1 to make
        # model saving, validation, etc trigger after the same number of updates as before
        print 'Running in MRT mode, minibatch size set to 1 sentence'
        batch_size = 1

    print 'Loading data'
    domain_interpolation_cur = None
    if use_domain_interpolation:
        print 'Using domain interpolation with initial ratio %s, increase rate %s' % (domain_interpolation_min, domain_interpolation_inc)
        domain_interpolation_cur = domain_interpolation_min
        train = DomainInterpolatorTextIterator(datasets[0], datasets[1],
                         dictionaries[:-1], dictionaries[1],
                         n_words_source=n_words_src, n_words_target=n_words,
                         batch_size=batch_size,
                         maxlen=maxlen,
                         skip_empty=True,
                         shuffle_each_epoch=shuffle_each_epoch,
                         sort_by_length=sort_by_length,
                         indomain_source=domain_interpolation_indomain_datasets[0],
                         indomain_target=domain_interpolation_indomain_datasets[1],
                         interpolation_rate=domain_interpolation_cur,
                         maxibatch_size=maxibatch_size)
    else:
        train = TextIterator(datasets[0], datasets[1],
                         dictionaries[:-1], dictionaries[-1],
                         n_words_source=n_words_src, n_words_target=n_words,
                         batch_size=batch_size,
                         maxlen=maxlen,
                         skip_empty=True,
                         shuffle_each_epoch=shuffle_each_epoch,
                         sort_by_length=sort_by_length,
                         maxibatch_size=maxibatch_size)

    if valid_datasets and validFreq:
        valid = TextIterator(valid_datasets[0], valid_datasets[1],
                            dictionaries[:-1], dictionaries[-1],
                            n_words_source=n_words_src, n_words_target=n_words,
                            batch_size=valid_batch_size,
                            maxlen=maxlen)
    else:
        valid = None

    comp_start = time.time()

    print 'Building model'
    params = init_params(model_options)

    optimizer_params = {}
    # prepare parameters
    if reload_ and os.path.exists(saveto):
        print 'Reloading model parameters'
        params = load_params(saveto, params)
        print 'Reloading optimizer parameters'
        optimizer_params = load_optimizer_params(saveto, optimizer)
    elif prior_model:
        print 'Initializing model parameters from prior'
        params = load_params(prior_model, params)

    # load prior model if specified
    if prior_model:
        print 'Loading prior model parameters'
        params = load_params(prior_model, params, with_prefix='prior_')

    tparams = init_theano_params(params)

    trng, use_noise, \
        x, x_mask, y, y_mask, \
        opt_ret, \
        cost = \
        build_model(tparams, model_options)

    inps = [x, x_mask, y, y_mask]

    if validFreq or sampleFreq:
        print 'Building sampler'
        f_init, f_next = build_sampler(tparams, model_options, use_noise, trng)
    if model_options['objective'] == 'MRT':
        print 'Building MRT sampler'
        f_sampler = build_full_sampler(tparams, model_options, use_noise, trng)

    # before any regularizer
    print 'Building f_log_probs...',
    f_log_probs = theano.function(inps, cost, profile=profile)
    print 'Done'

    if model_options['objective'] == 'CE':
        cost = cost.mean()
    elif model_options['objective'] == 'MRT':
        #MRT objective function
        cost, loss = mrt_cost(cost, y_mask, model_options)
        inps += [loss]
    else:
        sys.stderr.write('Error: objective must be one of ["CE", "MRT"]\n')
        sys.exit(1)

    # apply L2 regularization on weights
    if decay_c > 0.:
        decay_c = theano.shared(numpy.float32(decay_c), name='decay_c')
        weight_decay = 0.
        for kk, vv in tparams.iteritems():
            if kk.startswith('prior_'):
                continue
            weight_decay += (vv ** 2).sum()
        weight_decay *= decay_c
        cost += weight_decay

    # regularize the alpha weights
    if alpha_c > 0. and not model_options['decoder'].endswith('simple'):
        alpha_c = theano.shared(numpy.float32(alpha_c), name='alpha_c')
        alpha_reg = alpha_c * (
            (tensor.cast(y_mask.sum(0)//x_mask.sum(0), 'float32')[:, None] -
             opt_ret['dec_alphas'].sum(0))**2).sum(1).mean()
        cost += alpha_reg

    # apply L2 regularisation to loaded model (map training)
    if map_decay_c > 0:
        map_decay_c = theano.shared(numpy.float32(map_decay_c), name="map_decay_c")
        weight_map_decay = 0.
        for kk, vv in tparams.iteritems():
            if kk.startswith('prior_'):
                continue
            init_value = tparams['prior_' + kk]
            weight_map_decay += ((vv -init_value) ** 2).sum()
        weight_map_decay *= map_decay_c
        cost += weight_map_decay

    updated_params = OrderedDict(tparams)

    # don't update prior model parameters
    if prior_model:
        updated_params = OrderedDict([(key,value) for (key,value) in updated_params.iteritems() if not key.startswith('prior_')])

    # allow finetuning with fixed embeddings
    if finetune:
        updated_params = OrderedDict([(key,value) for (key,value) in updated_params.iteritems() if not key.startswith('Wemb')])

    # allow finetuning of only last layer (becomes a linear model training problem)
    if finetune_only_last:
        updated_params = OrderedDict([(key,value) for (key,value) in updated_params.iteritems() if key in ['ff_logit_W', 'ff_logit_b']])

    print 'Computing gradient...',
    grads = tensor.grad(cost, wrt=itemlist(updated_params))
    print 'Done'

    # apply gradient clipping here
    if clip_c > 0.:
        g2 = 0.
        for g in grads:
            g2 += (g**2).sum()
        new_grads = []
        for g in grads:
            new_grads.append(tensor.switch(g2 > (clip_c**2),
                                           g / tensor.sqrt(g2) * clip_c,
                                           g))
        grads = new_grads

    # compile the optimizer, the actual computational graph is compiled here
    lr = tensor.scalar(name='lr')

    print 'Building optimizers...',
    f_grad_shared, f_update, optimizer_tparams = eval(optimizer)(lr, updated_params,
                                                                 grads, inps, cost,
                                                                 profile=profile,
                                                                 optimizer_params=optimizer_params)
    print 'Done'

    print 'Total compilation time: {0:.1f}s'.format(time.time() - comp_start)

    print 'Optimization'

    best_p = None
    best_opt_p = None
    bad_counter = 0
    uidx = 0
    estop = False
    history_errs = []
    # reload history
    if reload_ and os.path.exists(saveto):
        rmodel = numpy.load(saveto)
        history_errs = list(rmodel['history_errs'])
        if 'uidx' in rmodel:
            uidx = rmodel['uidx']

    #save model options
    json.dump(model_options, open('%s.json' % saveto, 'wb'), indent=2)

    if validFreq == -1:
        validFreq = len(train[0])/batch_size
    if saveFreq == -1:
        saveFreq = len(train[0])/batch_size
    if sampleFreq == -1:
        sampleFreq = len(train[0])/batch_size

    valid_err = None

    cost_sum = 0
    cost_batches = 0
    last_disp_samples = 0
    last_words = 0
    ud_start = time.time()
    p_validation = None
    for eidx in xrange(max_epochs):
        n_samples = 0

        for x, y in train:
            uidx += 1
            use_noise.set_value(1.)

            #ensure consistency in number of factors
            if len(x) and len(x[0]) and len(x[0][0]) != factors:
                sys.stderr.write('Error: mismatch between number of factors in settings ({0}), and number in training corpus ({1})\n'.format(factors, len(x[0][0])))
                sys.exit(1)

            xlen = len(x)
            n_samples += xlen

            if model_options['objective'] == 'CE':

                x, x_mask, y, y_mask = prepare_data(x, y, maxlen=maxlen,
                                                    n_words_src=n_words_src,
                                                    n_words=n_words)

                if x is None:
                    print 'Minibatch with zero sample under length ', maxlen
                    uidx -= 1
                    continue

                cost_batches += 1
                last_disp_samples += xlen
                last_words += (numpy.sum(x_mask) + numpy.sum(y_mask))/2.0

                # compute cost, grads and copy grads to shared variables
                cost = f_grad_shared(x, x_mask, y, y_mask)
                cost_sum += cost

                # do the update on parameters
                f_update(lrate)

            elif model_options['objective'] == 'MRT':
                assert maxlen is not None and maxlen > 0

                xy_pairs = [(x_i, y_i) for (x_i, y_i) in zip(x, y) if len(x_i) < maxlen and len(y_i) < maxlen]
                if not xy_pairs:
                    uidx -= 1
                    continue

                for x_s, y_s in xy_pairs:

                    # create k samples
                    use_noise.set_value(0.)
                    samples, _ = f_sampler([x_s], model_options['mrt_samples'], maxlen)
                    use_noise.set_value(1.)

                    samples = [numpy.trim_zeros(item) for item in zip(*samples)]

                    # remove duplicate samples
                    samples.sort()
                    samples = [s for s, _ in itertools.groupby(samples)]

                    # add gold translation [always in first position]
                    if model_options['mrt_reference'] or model_options['mrt_ml_mix']:
                        samples = [y_s] + [s for s in samples if s != y_s]

                    # create mini-batch with masking
                    x, x_mask, y, y_mask = prepare_data([x_s for _ in xrange(len(samples))], samples,
                                                                    maxlen=None, n_words_src=n_words_src,
                                                                    n_words=n_words)

                    cost_batches += 1
                    last_disp_samples += xlen
                    last_words += (numpy.sum(x_mask) + numpy.sum(y_mask))/2.0

                    # map integers to words (for character-level metrics)
                    samples = [seqs2words(sample, worddicts_r[-1]) for sample in samples]
                    y_s = seqs2words(y_s, worddicts_r[-1])

                    #scorers expect tokenized hypotheses/references
                    y_s = y_s.split(" ")
                    samples = [sample.split(" ") for sample in samples]

                    # get negative smoothed BLEU for samples
                    scorer = ScorerProvider().get(model_options['mrt_loss'])
                    scorer.set_reference(y_s)
                    loss = 1-numpy.array(scorer.score_matrix(samples), dtype='float32')

                    # compute cost, grads and copy grads to shared variables
                    cost = f_grad_shared(x, x_mask, y, y_mask, loss)
                    cost_sum += cost

                    # do the update on parameters
                    f_update(lrate)

            # check for bad numbers, usually we remove non-finite elements
            # and continue training - but not done here
            if numpy.isnan(cost) or numpy.isinf(cost):
                print 'NaN detected'
                return 1., 1., 1.

            # verbose
            if numpy.mod(uidx, dispFreq) == 0:
                ud = time.time() - ud_start
                sps = last_disp_samples / float(ud)
                wps = last_words / float(ud)
                cost_avg = cost_sum / float(cost_batches)
                print 'Epoch ', eidx, 'Update ', uidx, 'Cost ', cost_avg, 'UD ', ud, "{0:.2f} sents/s".format(sps), "{0:.2f} words/s".format(wps)
                ud_start = time.time()
                cost_batches = 0
                last_disp_samples = 0
                last_words = 0
                cost_sum = 0

            # save the best model so far, in addition, save the latest model
            # into a separate file with the iteration number for external eval
            if numpy.mod(uidx, saveFreq) == 0:
                print 'Saving the best model...',
                if best_p is not None:
                    params = best_p
                    optimizer_params = best_opt_p
                else:
                    params = unzip_from_theano(tparams, excluding_prefix='prior_')
                    optimizer_params = unzip_from_theano(optimizer_tparams, excluding_prefix='prior_')

                both_params = dict(params, **optimizer_params)
                numpy.savez(saveto, history_errs=history_errs, uidx=uidx, **both_params)
                print 'Done'

                # save with uidx
                if not overwrite:
                    print 'Saving the model at iteration {}...'.format(uidx),
                    saveto_uidx = '{}.iter{}.npz'.format(
                        os.path.splitext(saveto)[0], uidx)

                    both_params = dict(unzip_from_theano(tparams, excluding_prefix='prior_'), **unzip_from_theano(optimizer_tparams, excluding_prefix='prior_'))
                    numpy.savez(saveto_uidx, history_errs=history_errs,
                                uidx=uidx, **both_params)
                    print 'Done'


            # generate some samples with the model and display them
            if sampleFreq and numpy.mod(uidx, sampleFreq) == 0:
                # FIXME: random selection?
                for jj in xrange(numpy.minimum(5, x.shape[2])):
                    stochastic = True
                    x_current = x[:, :, jj][:, :, None]

                    # remove padding
                    x_current = x_current[:,:x_mask.astype('int64')[:, jj].sum(),:]

                    sample, score, sample_word_probs, alignment, hyp_graph = gen_sample([f_init], [f_next],
                                               x_current,
                                               trng=trng, k=1,
                                               maxlen=30,
                                               stochastic=stochastic,
                                               argmax=False,
                                               suppress_unk=False,
                                               return_hyp_graph=False)
                    print 'Source ', jj, ': ',
                    for pos in range(x.shape[1]):
                        if x[0, pos, jj] == 0:
                            break
                        for factor in range(factors):
                            vv = x[factor, pos, jj]
                            if vv in worddicts_r[factor]:
                                sys.stdout.write(worddicts_r[factor][vv])
                            else:
                                sys.stdout.write('UNK')
                            if factor+1 < factors:
                                sys.stdout.write('|')
                            else:
                                sys.stdout.write(' ')
                    print
                    print 'Truth ', jj, ' : ',
                    for vv in y[:, jj]:
                        if vv == 0:
                            break
                        if vv in worddicts_r[-1]:
                            print worddicts_r[-1][vv],
                        else:
                            print 'UNK',
                    print
                    print 'Sample ', jj, ': ',
                    if stochastic:
                        ss = sample[0]
                    else:
                        score = score / numpy.array([len(s) for s in sample])
                        ss = sample[score.argmin()]
                    for vv in ss:
                        if vv == 0:
                            break
                        if vv in worddicts_r[-1]:
                            print worddicts_r[-1][vv],
                        else:
                            print 'UNK',
                    print

            # validate model on validation set and early stop if necessary
            if valid and validFreq and numpy.mod(uidx, validFreq) == 0:
                use_noise.set_value(0.)
                valid_errs, alignment = pred_probs(f_log_probs, prepare_data,
                                        model_options, valid)
                valid_err = valid_errs.mean()
                history_errs.append(valid_err)

                if uidx == 0 or valid_err <= numpy.array(history_errs).min():
                    best_p = unzip_from_theano(tparams, excluding_prefix='prior_')
                    best_opt_p = unzip_from_theano(optimizer_tparams, excluding_prefix='prior_')
                    bad_counter = 0
                if len(history_errs) > patience and valid_err >= \
                        numpy.array(history_errs)[:-patience].min():
                    bad_counter += 1
                    if bad_counter > patience:
                        if use_domain_interpolation and (domain_interpolation_cur < 1.0):
                            domain_interpolation_cur = min(domain_interpolation_cur + domain_interpolation_inc, 1.0)
                            print 'No progress on the validation set, increasing domain interpolation rate to %s and resuming from best params' % domain_interpolation_cur
                            train.adjust_domain_interpolation_rate(domain_interpolation_cur)
                            if best_p is not None:
                                zip_to_theano(best_p, tparams)
                                zip_to_theano(best_opt_p, optimizer_tparams)
                            bad_counter = 0
                        else:
                            print 'Early Stop!'
                            estop = True
                            break

                print 'Valid ', valid_err

                if external_validation_script:
                    print "Calling external validation script"
                    if p_validation is not None and p_validation.poll() is None:
                        print "Waiting for previous validation run to finish"
                        print "If this takes too long, consider increasing validation interval, reducing validation set size, or speeding up validation by using multiple processes"
                        valid_wait_start = time.time()
                        p_validation.wait()
                        print "Waited for {0:.1f} seconds".format(time.time()-valid_wait_start)
                    print 'Saving  model...',
                    params = unzip_from_theano(tparams, excluding_prefix='prior_')
                    optimizer_params = unzip_from_theano(optimizer_tparams, excluding_prefix='prior_')
                    both_params = dict(params, **optimizer_params)
                    numpy.savez(saveto +'.dev', history_errs=history_errs, uidx=uidx, **both_params)
                    json.dump(model_options, open('%s.dev.npz.json' % saveto, 'wb'), indent=2)
                    print 'Done'
                    p_validation = Popen([external_validation_script])

            # finish after this many updates
            if uidx >= finish_after:
                print 'Finishing after %d iterations!' % uidx
                estop = True
                break

        print 'Seen %d samples' % n_samples

        if estop:
            break

    if best_p is not None:
        zip_to_theano(best_p, tparams)
        zip_to_theano(best_opt_p, optimizer_tparams)

    if valid:
        use_noise.set_value(0.)
        valid_errs, alignment = pred_probs(f_log_probs, prepare_data,
                                        model_options, valid)
        valid_err = valid_errs.mean()

        print 'Valid ', valid_err

    if best_p is not None:
        params = copy.copy(best_p)
        optimizer_params = copy.copy(best_opt_p)

    else:
        params = unzip_from_theano(tparams, excluding_prefix='prior_')
        optimizer_params = unzip_from_theano(optimizer_tparams, excluding_prefix='prior_')

    both_params = dict(params, **optimizer_params)
    numpy.savez(saveto, zipped_params=best_p,
                history_errs=history_errs,
                uidx=uidx,
                **both_params)

    return valid_err


if __name__ == '__main__':
    parser = argparse.ArgumentParser()

    data = parser.add_argument_group('data sets; model loading and saving')
    data.add_argument('--datasets', type=str, required=True, metavar='PATH', nargs=2,
                         help="parallel training corpus (source and target)")
    data.add_argument('--dictionaries', type=str, required=True, metavar='PATH', nargs="+",
                         help="network vocabularies (one per source factor, plus target vocabulary)")
    data.add_argument('--model', type=str, default='model.npz', metavar='PATH', dest='saveto',
                         help="model file name (default: %(default)s)")
    data.add_argument('--saveFreq', type=int, default=30000, metavar='INT',
                         help="save frequency (default: %(default)s)")
    data.add_argument('--reload', action='store_true',  dest='reload_',
                         help="load existing model (if '--model' points to existing model)")
    data.add_argument('--overwrite', action='store_true',
                         help="write all models to same file")

    network = parser.add_argument_group('network parameters')
    network.add_argument('--dim_word', type=int, default=512, metavar='INT',
                         help="embedding layer size (default: %(default)s)")
    network.add_argument('--dim', type=int, default=1000, metavar='INT',
                         help="hidden layer size (default: %(default)s)")
    network.add_argument('--n_words_src', type=int, default=None, metavar='INT',
                         help="source vocabulary size (default: %(default)s)")
    network.add_argument('--n_words', type=int, default=None, metavar='INT',
                         help="target vocabulary size (default: %(default)s)")

    network.add_argument('--factors', type=int, default=1, metavar='INT',
                         help="number of input factors (default: %(default)s)")
    network.add_argument('--dim_per_factor', type=int, default=None, nargs='+', metavar='INT',
                         help="list of word vector dimensionalities (one per factor): '--dim_per_factor 250 200 50' for total dimensionality of 500 (default: %(default)s)")
    network.add_argument('--use_dropout', action="store_true",
                         help="use dropout layer (default: %(default)s)")
    network.add_argument('--dropout_embedding', type=float, default=0.2, metavar="FLOAT",
                         help="dropout for input embeddings (0: no dropout) (default: %(default)s)")
    network.add_argument('--dropout_hidden', type=float, default=0.2, metavar="FLOAT",
                         help="dropout for hidden layer (0: no dropout) (default: %(default)s)")
    network.add_argument('--dropout_source', type=float, default=0, metavar="FLOAT",
                         help="dropout source words (0: no dropout) (default: %(default)s)")
    network.add_argument('--dropout_target', type=float, default=0, metavar="FLOAT",
                         help="dropout target words (0: no dropout) (default: %(default)s)")
    network.add_argument('--tie_encoder_decoder_embeddings', action="store_true", dest="tie_encoder_decoder_embeddings",
                         help="tie the input embeddings of the encoder and the decoder (first factor only). Source and target vocabulary size must the same")
    network.add_argument('--tie_decoder_embeddings', action="store_true", dest="tie_decoder_embeddings",
                         help="tie the input embeddings of the decoder with the softmax output embeddings")
    #network.add_argument('--encoder', type=str, default='gru',
                         #choices=['gru'],
                         #help='encoder recurrent layer')
    network.add_argument('--decoder', type=str, default='gru_cond',
                         choices=['gru_cond', 'gru_local'],
                         help='decoder recurrent layer')

    training = parser.add_argument_group('training parameters')
    training.add_argument('--maxlen', type=int, default=100, metavar='INT',
                         help="maximum sequence length (default: %(default)s)")
    training.add_argument('--pos_win', type=int, default=10, metavar='INT',
                         help="half window size of local attention (default: %(default)s)")
    training.add_argument('--optimizer', type=str, default="adam",
                         choices=['adam', 'adadelta', 'rmsprop', 'sgd'],
                         help="optimizer (default: %(default)s)")
    training.add_argument('--batch_size', type=int, default=80, metavar='INT',
                         help="minibatch size (default: %(default)s)")
    training.add_argument('--max_epochs', type=int, default=5000, metavar='INT',
                         help="maximum number of epochs (default: %(default)s)")
    training.add_argument('--finish_after', type=int, default=10000000, metavar='INT',
                         help="maximum number of updates (minibatches) (default: %(default)s)")
    training.add_argument('--decay_c', type=float, default=0, metavar='FLOAT',
                         help="L2 regularization penalty (default: %(default)s)")
    training.add_argument('--map_decay_c', type=float, default=0, metavar='FLOAT',
                         help="L2 regularization penalty towards original weights (default: %(default)s)")
    training.add_argument('--alpha_c', type=float, default=0, metavar='FLOAT',
                         help="alignment regularization (default: %(default)s)")
    training.add_argument('--clip_c', type=float, default=1, metavar='FLOAT',
                         help="gradient clipping threshold (default: %(default)s)")
    training.add_argument('--lrate', type=float, default=0.0001, metavar='FLOAT',
                         help="learning rate (default: %(default)s)")
    training.add_argument('--no_shuffle', action="store_false", dest="shuffle_each_epoch",
                         help="disable shuffling of training data (for each epoch)")
    training.add_argument('--no_sort_by_length', action="store_false", dest="sort_by_length",
                         help='do not sort sentences in maxibatch by length')
    training.add_argument('--maxibatch_size', type=int, default=20, metavar='INT',
                         help='size of maxibatch (number of minibatches that are sorted by length) (default: %(default)s)')
    training.add_argument('--objective', choices=['CE', 'MRT'], default='CE',
                         help='training objective. CE: cross-entropy minimization (default); MRT: Minimum Risk Training (https://www.aclweb.org/anthology/P/P16/P16-1159.pdf)')

    finetune = training.add_mutually_exclusive_group()
    finetune.add_argument('--finetune', action="store_true",
                        help="train with fixed embedding layer")
    finetune.add_argument('--finetune_only_last', action="store_true",
                        help="train with all layers except output layer fixed")

    validation = parser.add_argument_group('validation parameters')
    validation.add_argument('--valid_datasets', type=str, default=None, metavar='PATH', nargs=2,
                         help="parallel validation corpus (source and target) (default: %(default)s)")
    validation.add_argument('--valid_batch_size', type=int, default=80, metavar='INT',
                         help="validation minibatch size (default: %(default)s)")
    validation.add_argument('--validFreq', type=int, default=10000, metavar='INT',
                         help="validation frequency (default: %(default)s)")
    validation.add_argument('--patience', type=int, default=10, metavar='INT',
                         help="early stopping patience (default: %(default)s)")
    validation.add_argument('--external_validation_script', type=str, default=None, metavar='PATH',
                         help="location of validation script (to run your favorite metric for validation) (default: %(default)s)")

    display = parser.add_argument_group('display parameters')
    display.add_argument('--dispFreq', type=int, default=1000, metavar='INT',
                         help="display loss after INT updates (default: %(default)s)")
    display.add_argument('--sampleFreq', type=int, default=10000, metavar='INT',
                         help="display some samples after INT updates (default: %(default)s)")

    mrt = parser.add_argument_group('minimum risk training parameters')
    mrt.add_argument('--mrt_alpha', type=float, default=0.005, metavar='FLOAT',
                         help="MRT alpha (default: %(default)s)")
    mrt.add_argument('--mrt_samples', type=int, default=100, metavar='INT',
                         help="samples per source sentence (default: %(default)s)")
    mrt.add_argument('--mrt_loss', type=str, default='SENTENCEBLEU n=4', metavar='STR',
                         help='loss used in MRT (default: %(default)s)')
    mrt.add_argument('--mrt_reference', action="store_true",
                         help='add reference to MRT samples.')
    mrt.add_argument('--mrt_ml_mix', type=float, default=0, metavar='FLOAT',
                     help="Mix in ML objective in MRT training with this scaling factor (default: %(default)s)")

    args = parser.parse_args()

    train(**vars(args))<|MERGE_RESOLUTION|>--- conflicted
+++ resolved
@@ -234,17 +234,6 @@
     if options['use_dropout']:
         emb *= source_dropout
 
-<<<<<<< HEAD
-    proj = get_layer_constr(options['encoder'])(tparams, emb, options,
-                                            prefix='encoder',
-                                            mask=x_mask,
-                                            emb_dropout=emb_dropout,
-                                            rec_dropout=rec_dropout,
-                                            profile=profile)
-
-
-=======
->>>>>>> 994b9aa3
     # word embedding for backward rnn (source)
     embr = get_layer_constr('embedding')(tparams, xr, suffix='', factors= options['factors'])
     if options['use_dropout']:
@@ -265,8 +254,8 @@
             prefix_r = pp('encoder_r', level)
 
             # run forward on previous backward and backward on previous forward
-            input_f = projr[0]
-            input_r = proj[0]
+            input_f = projr[0][::-1]
+            input_r = proj[0][::-1]
 
         proj = get_layer_constr(options['encoder'])(tparams, input_f, options,
                                                     prefix=prefix_f,
@@ -280,6 +269,11 @@
                                                      emb_dropout=emb_dropout_r,
                                                      rec_dropout=rec_dropout_r,
                                                      profile=profile)
+
+        # residual connections
+        if level > 1:
+            proj[0] += input_f
+            projr[0] += input_r
 
     # context will be the concatenation of forward and backward rnns
     ctx = concatenate([proj[0], projr[0][::-1]], axis=proj[0].ndim-1)
@@ -1579,6 +1573,8 @@
                          help="source vocabulary size (default: %(default)s)")
     network.add_argument('--n_words', type=int, default=None, metavar='INT',
                          help="target vocabulary size (default: %(default)s)")
+    network.add_argument('--enc_depth', type=int, default=1, metavar='INT',
+                         help="number of encoder layers (default: %(default)s)")
 
     network.add_argument('--factors', type=int, default=1, metavar='INT',
                          help="number of input factors (default: %(default)s)")
