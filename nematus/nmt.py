--- conflicted
+++ resolved
@@ -1628,18 +1628,12 @@
     #network.add_argument('--encoder', type=str, default='gru',
                          #choices=['gru'],
                          #help='encoder recurrent layer')
-<<<<<<< HEAD
-    network.add_argument('--decoder', type=str, default='gru_cond',
-                         choices=['gru_cond', 'gru_local'],
-                         help='first decoder recurrent layer')
+    #network.add_argument('--decoder', type=str, default='gru_cond',
+                         #choices=['gru_cond'],
+                         #help='first decoder recurrent layer')
     network.add_argument('--decoder_deep', type=str, default='gru',
                          choices=['gru', 'gru_cond', 'gru_cond_reuse_att'],
                          help='decoder recurrent layer after first one')
-=======
-    #network.add_argument('--decoder', type=str, default='gru_cond',
-                         #choices=['gru_cond'],
-                         #help='decoder recurrent layer')
->>>>>>> b8c782f6
 
     training = parser.add_argument_group('training parameters')
     training.add_argument('--maxlen', type=int, default=100, metavar='INT',
