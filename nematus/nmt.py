#!/usr/bin/env python
# -*- coding: utf-8 -*-
'''
Build a neural machine translation model with soft attention
'''
import theano
import theano.tensor as tensor
from theano.sandbox.rng_mrg import MRG_RandomStreams as RandomStreams

import cPickle as pkl
import json
import numpy
import copy
import argparse

import os
import sys
import time

import itertools

from subprocess import Popen

from collections import OrderedDict

profile = False

from data_iterator import TextIterator
from training_progress import TrainingProgress
from util import *
from theano_util import *
from alignment_util import *

from layers import *
from initializers import *
from optimizers import *
from metrics.scorer_provider import ScorerProvider

from domain_interpolation_data_iterator import DomainInterpolatorTextIterator

# batch preparation
def prepare_data(seqs_x, seqs_y, maxlen=None, n_words_src=30000,
                 n_words=30000):
    # x: a list of sentences
    lengths_x = [len(s) for s in seqs_x]
    lengths_y = [len(s) for s in seqs_y]

    if maxlen is not None:
        new_seqs_x = []
        new_seqs_y = []
        new_lengths_x = []
        new_lengths_y = []
        for l_x, s_x, l_y, s_y in zip(lengths_x, seqs_x, lengths_y, seqs_y):
            if l_x < maxlen and l_y < maxlen:
                new_seqs_x.append(s_x)
                new_lengths_x.append(l_x)
                new_seqs_y.append(s_y)
                new_lengths_y.append(l_y)
        lengths_x = new_lengths_x
        seqs_x = new_seqs_x
        lengths_y = new_lengths_y
        seqs_y = new_seqs_y

        if len(lengths_x) < 1 or len(lengths_y) < 1:
            return None, None, None, None

    n_samples = len(seqs_x)
    n_factors = len(seqs_x[0][0])
    maxlen_x = numpy.max(lengths_x) + 1
    maxlen_y = numpy.max(lengths_y) + 1

    x = numpy.zeros((n_factors, maxlen_x, n_samples)).astype('int64')
    y = numpy.zeros((maxlen_y, n_samples)).astype('int64')
    x_mask = numpy.zeros((maxlen_x, n_samples)).astype(floatX)
    y_mask = numpy.zeros((maxlen_y, n_samples)).astype(floatX)
    for idx, [s_x, s_y] in enumerate(zip(seqs_x, seqs_y)):
        x[:, :lengths_x[idx], idx] = zip(*s_x)
        x_mask[:lengths_x[idx]+1, idx] = 1.
        y[:lengths_y[idx], idx] = s_y
        y_mask[:lengths_y[idx]+1, idx] = 1.

    return x, x_mask, y, y_mask

# initialize all parameters
def init_params(options):
    params = OrderedDict()

    # embedding
    params = get_layer_param('embedding')(options, params, options['n_words_src'], options['dim_per_factor'], options['factors'], suffix='')
    if not options['tie_encoder_decoder_embeddings']:
        params = get_layer_param('embedding')(options, params, options['n_words'], options['dim_word'], suffix='_dec')

    # encoder: bidirectional RNN
    params = get_layer_param(options['encoder'])(options, params,
                                              prefix='encoder',
                                              nin=options['dim_word'],
                                              dim=options['dim'],
                                              recurrence_transition_depth=options['enc_recurrence_transition_depth'],
                                              recurrence_transition_deep_input=options['enc_recurrence_transition_deep_input'])
    params = get_layer_param(options['encoder'])(options, params,
                                              prefix='encoder_r',
                                              nin=options['dim_word'],
                                              dim=options['dim'],
                                              recurrence_transition_depth=options['enc_recurrence_transition_depth'],
                                              recurrence_transition_deep_input=options['enc_recurrence_transition_deep_input'])
    if options['enc_depth'] > 1:
        for level in range(2, options['enc_depth'] + 1):
            prefix_f = pp('encoder', level)
            prefix_r = pp('encoder_r', level)

            if level <= options['enc_depth_bidirectional']:
                params = get_layer_param(options['encoder'])(options, params,
                                                             prefix=prefix_f,
                                                             nin=options['dim'],
                                                             dim=options['dim'],
                                                             recurrence_transition_depth=options['enc_recurrence_transition_depth'],
                                                             recurrence_transition_deep_input=options['enc_recurrence_transition_deep_input'])
                params = get_layer_param(options['encoder'])(options, params,
                                                             prefix=prefix_r,
                                                             nin=options['dim'],
                                                             dim=options['dim'],
                                                             recurrence_transition_depth=options['enc_recurrence_transition_depth'],
                                                             recurrence_transition_deep_input=options['enc_recurrence_transition_deep_input'])
            else:
                params = get_layer_param(options['encoder'])(options, params,
                                                             prefix=prefix_f,
                                                             nin=options['dim'] * 2,
                                                             dim=options['dim'] * 2,
                                                             recurrence_transition_depth=options['enc_recurrence_transition_depth'],
                                                             recurrence_transition_deep_input=options['enc_recurrence_transition_deep_input'])


    ctxdim = 2 * options['dim']

    # init_state, init_cell
    params = get_layer_param('ff')(options, params, prefix='ff_state',
                                nin=ctxdim, nout=options['dim'])
    # decoder
    params = get_layer_param(options['decoder'])(options, params,
                                              prefix='decoder',
                                              nin=options['dim_word'],
                                              dim=options['dim'],
                                              dimctx=ctxdim,
                                              recurrence_transition_depth=options['dec_base_recurrence_transition_depth'],
                                              recurrence_transition_deep_context=options['dec_base_recurrence_transition_deep_context'])

    # deeper layers of the decoder
    if options['dec_depth'] > 1:
        if options['dec_deep_context']:
            input_dim = options['dim'] + ctxdim
        else:
            input_dim = options['dim']

        for level in range(2, options['dec_depth'] + 1):
            params = get_layer_param(options['decoder_deep'])(options, params,
                                            prefix=pp('decoder', level),
                                            nin=input_dim,
                                            dim=options['dim'],
                                            dimctx=ctxdim,
                                            recurrence_transition_depth=options['dec_high_recurrence_transition_depth'],
                                            recurrence_transition_deep_context=options['dec_high_recurrence_transition_deep_input'])

    # readout
    params = get_layer_param('ff')(options, params, prefix='ff_logit_lstm',
                                nin=options['dim'], nout=options['dim_word'],
                                ortho=False)
    params = get_layer_param('ff')(options, params, prefix='ff_logit_prev',
                                nin=options['dim_word'],
                                nout=options['dim_word'], ortho=False)
    params = get_layer_param('ff')(options, params, prefix='ff_logit_ctx',
                                nin=ctxdim, nout=options['dim_word'],
                                ortho=False)

    # additional deep output layers
    for level in range(1, options['output_depth']):
        prefix = pp('ff_deep_output', level)
        params = get_layer_param('ff')(options, params, prefix=prefix,
                                       nin=options['dim_word'],
                                       nout=options['dim_word'],
                                       ortho=False)

    params = get_layer_param('ff')(options, params, prefix='ff_logit',
                                nin=options['dim_word'],
                                nout=options['n_words'],
                                weight_matrix = not options['tie_decoder_embeddings'],
                                followed_by_softmax=True)

    return params


# bidirectional RNN encoder: take input x (optionally with mask), and produce sequence of context vectors (ctx)
def build_encoder(tparams, options, dropout, x_mask=None, sampling=False):

    x = tensor.tensor3('x', dtype='int64')
    # source text; factors 1; length 5; batch size 10
    x.tag.test_value = (numpy.random.rand(1, 5, 10)*100).astype('int64')

    # for the backward rnn, we just need to invert x
    xr = x[:,::-1]
    if x_mask is None:
        xr_mask = None
    else:
        xr_mask = x_mask[::-1]

    n_timesteps = x.shape[1]
    n_samples = x.shape[2]

    # word embedding for forward rnn (source)
    emb = get_layer_constr('embedding')(tparams, x, suffix='', factors= options['factors'])

    # word embedding for backward rnn (source)
    embr = get_layer_constr('embedding')(tparams, xr, suffix='', factors= options['factors'])

    if options['use_dropout']:
        source_dropout = dropout((n_timesteps, n_samples, 1), options['dropout_source'])
        if not sampling:
            source_dropout = tensor.tile(source_dropout, (1,1,options['dim_word']))
        emb *= source_dropout

        if sampling:
            embr *= source_dropout
        else:
            # we drop out the same words in both directions
            embr *= source_dropout[::-1]


    ## level 1
    proj = get_layer_constr(options['encoder'])(tparams, emb, options, dropout,
                                                prefix='encoder',
                                                mask=x_mask,
                                                dropout_probability_below=options['dropout_embedding'],
                                                dropout_probability_rec=options['dropout_hidden'],
                                                recurrence_transition_depth=options['enc_recurrence_transition_depth'],
                                                recurrence_transition_deep_input=options['enc_recurrence_transition_deep_input'],
                                                truncate_gradient=options['encoder_truncate_gradient'],
                                                profile=profile)
    projr = get_layer_constr(options['encoder'])(tparams, embr, options, dropout,
                                                 prefix='encoder_r',
                                                 mask=xr_mask,
                                                 dropout_probability_below=options['dropout_embedding'],
                                                 dropout_probability_rec=options['dropout_hidden'],
                                                 recurrence_transition_depth=options['enc_recurrence_transition_depth'],
                                                 recurrence_transition_deep_input=options['enc_recurrence_transition_deep_input'],
                                                 truncate_gradient=options['encoder_truncate_gradient'],
                                                 profile=profile)

    ## bidirectional levels before merge
    for level in range(2, options['enc_depth_bidirectional'] + 1):
        prefix_f = pp('encoder', level)
        prefix_r = pp('encoder_r', level)

        # run forward on previous backward and backward on previous forward
        input_f = projr[0][::-1]
        input_r = proj[0][::-1]

        proj = get_layer_constr(options['encoder'])(tparams, input_f, options, dropout,
                                                    prefix=prefix_f,
                                                    mask=x_mask,
                                                    dropout_probability_below=options['dropout_hidden'],
                                                    dropout_probability_rec=options['dropout_hidden'],
                                                    recurrence_transition_depth=options['enc_recurrence_transition_depth'],
                                                    recurrence_transition_deep_input=options['enc_recurrence_transition_deep_input'],
                                                    truncate_gradient=options['encoder_truncate_gradient'],
                                                    profile=profile)
        projr = get_layer_constr(options['encoder'])(tparams, input_r, options, dropout,
                                                     prefix=prefix_r,
                                                     mask=xr_mask,
                                                     dropout_probability_below=options['dropout_hidden'],
                                                     dropout_probability_rec=options['dropout_hidden'],
                                                     recurrence_transition_depth=options['enc_recurrence_transition_depth'],
                                                     recurrence_transition_deep_input=options['enc_recurrence_transition_deep_input'],
                                                     truncate_gradient=options['encoder_truncate_gradient'],
                                                     profile=profile)

        # residual connections
        if level > 1:
            proj[0] += input_f
            projr[0] += input_r

    # context will be the concatenation of forward and backward rnns
    ctx = concatenate([proj[0], projr[0][::-1]], axis=proj[0].ndim-1)

    ## forward encoder layers after bidirectional layers are concatenated
    for level in range(options['enc_depth_bidirectional'] + 1, options['enc_depth'] + 1):

        ctx += get_layer_constr(options['encoder'])(tparams, ctx, options, dropout,
                                                   prefix=pp('encoder', level),
                                                   mask=x_mask,
                                                   dropout_probability_below=options['dropout_hidden'],
                                                   dropout_probability_rec=options['dropout_hidden'],
                                                   recurrence_transition_depth=options['enc_recurrence_transition_depth'],
                                                   recurrence_transition_deep_input=options['enc_recurrence_transition_deep_input'],
                                                   truncate_gradient=options['encoder_truncate_gradient'],
                                                   profile=profile)[0]

    return x, ctx


# RNN decoder (including embedding and feedforward layer before output)
def build_decoder(tparams, options, y, ctx, init_state, dropout, x_mask=None, y_mask=None, sampling=False, pctx_=None, shared_vars=None):
    opt_ret = dict()

    # tell RNN whether to advance just one step at a time (for sampling),
    # or loop through sequence (for training)
    if sampling:
        one_step=True
    else:
        one_step=False

    if options['use_dropout']:
        if sampling:
            target_dropout = dropout(dropout_probability=options['dropout_target'])
        else:
            n_timesteps_trg = y.shape[0]
            n_samples = y.shape[1]
            target_dropout = dropout((n_timesteps_trg, n_samples, 1), options['dropout_target'])
            target_dropout = tensor.tile(target_dropout, (1, 1, options['dim_word']))

    # word embedding (target), we will shift the target sequence one time step
    # to the right. This is done because of the bi-gram connections in the
    # readout and decoder rnn. The first target will be all zeros and we will
    # not condition on the last output.
    decoder_embedding_suffix = '' if options['tie_encoder_decoder_embeddings'] else '_dec'
    emb = get_layer_constr('embedding')(tparams, y, suffix=decoder_embedding_suffix)
    if options['use_dropout']:
        emb *= target_dropout

    if sampling:
        emb = tensor.switch(y[:, None] < 0,
            tensor.zeros((1, options['dim_word'])),
            emb)
    else:
        emb_shifted = tensor.zeros_like(emb)
        emb_shifted = tensor.set_subtensor(emb_shifted[1:], emb[:-1])
        emb = emb_shifted

    # decoder - pass through the decoder conditional gru with attention
    proj = get_layer_constr(options['decoder'])(tparams, emb, options, dropout,
                                            prefix='decoder',
                                            mask=y_mask, context=ctx,
                                            context_mask=x_mask,
                                            pctx_=pctx_,
                                            one_step=one_step,
                                            init_state=init_state[0],
                                            recurrence_transition_depth=options['dec_base_recurrence_transition_depth'],
                                            recurrence_transition_deep_context=options['dec_base_recurrence_transition_deep_context'],
                                            dropout_probability_below=options['dropout_embedding'],
                                            dropout_probability_ctx=options['dropout_hidden'],
                                            dropout_probability_rec=options['dropout_hidden'],
                                            truncate_gradient=options['decoder_truncate_gradient'],
                                            profile=profile)
    # hidden states of the decoder gru
    next_state = proj[0]

    # weighted averages of context, generated by attention module
    ctxs = proj[1]

    # weights (alignment matrix)
    opt_ret['dec_alphas'] = proj[2]

    # we return state of each layer
    if sampling:
        ret_state = [next_state.reshape((1, next_state.shape[0], next_state.shape[1]))]
    else:
        ret_state = None

    if options['dec_depth'] > 1:
        for level in range(2, options['dec_depth'] + 1):

            if options['dec_deep_context']:
                if sampling:
                    axis=1
                else:
                    axis=2
                input_ = tensor.concatenate([next_state, ctxs], axis=axis)
            else:
                input_ = next_state

            if options['decoder_deep'] == 'gru_cond_reuse_att':
                ctx = ctxs # we pass pre-computed context vectors to deep layer

            out_state = get_layer_constr(options['decoder_deep'])(tparams, input_, options, dropout,
                                              prefix=pp('decoder', level),
                                              mask=y_mask,
                                              context=ctx,
                                              context_mask=x_mask,
                                              pctx_=None, #TODO: we can speed up sampler by precomputing this
                                              one_step=one_step,
                                              init_state=init_state[level-1],
                                              dropout_probability_below=options['dropout_hidden'],
                                              dropout_probability_rec=options['dropout_hidden'],
                                              recurrence_transition_depth=options['dec_high_recurrence_transition_depth'],
                                              recurrence_transition_deep_input=options['dec_high_recurrence_transition_deep_input'],
                                              truncate_gradient=options['decoder_truncate_gradient'],
                                              profile=profile)[0]

            if sampling:
                ret_state.append(out_state.reshape((1, next_state.shape[0], next_state.shape[1])))

            # residual connection
            next_state += out_state

    if sampling:
        if options['dec_depth'] > 1:
            ret_state = tensor.concatenate(ret_state, axis=0)
        else:
            ret_state = ret_state[0]

    # hidden layer taking RNN state, previous word embedding and context vector as input
    # (this counts as the first layer in our deep output, which is always on)
    logit_lstm = get_layer_constr('ff')(tparams, next_state, options, dropout,
                                    dropout_probability=options['dropout_hidden'],
                                    prefix='ff_logit_lstm', activ='linear')
    logit_prev = get_layer_constr('ff')(tparams, emb, options, dropout,
                                    dropout_probability=options['dropout_embedding'],
                                    prefix='ff_logit_prev', activ='linear')
    logit_ctx = get_layer_constr('ff')(tparams, ctxs, options, dropout,
                                   dropout_probability=options['dropout_hidden'],
                                   prefix='ff_logit_ctx', activ='linear')
    logit = tensor.tanh(logit_lstm+logit_prev+logit_ctx)


    # additional deep output layers (with tanh activations)
    for level in range(1, options['output_depth']):
        prefix = pp('ff_deep_output', level)

        logit += get_layer_constr('ff')(tparams, logit, options, dropout,
                                       dropout_probability=options['dropout_hidden'],
                                       prefix=prefix)

    # last layer
    logit_W = tparams['Wemb' + decoder_embedding_suffix].T if options['tie_decoder_embeddings'] else None
    logit = get_layer_constr('ff')(tparams, logit, options, dropout,
                            dropout_probability=options['dropout_hidden'],
                            prefix='ff_logit', activ='linear', W=logit_W, followed_by_softmax=True)

    return logit, opt_ret, ret_state

# build a training model
def build_model(tparams, options):

    trng = RandomStreams(1234)
    use_noise = theano.shared(numpy_floatX(0.))
    dropout = dropout_constr(options, use_noise, trng, sampling=False)

    x_mask = tensor.matrix('x_mask', dtype=floatX)
    y = tensor.matrix('y', dtype='int64')
    y_mask = tensor.matrix('y_mask', dtype=floatX)
    # source text length 5; batch size 10
    x_mask.tag.test_value = numpy.ones(shape=(5, 10)).astype(floatX)
    # target text length 8; batch size 10
    y.tag.test_value = (numpy.random.rand(8, 10)*100).astype('int64')
    y_mask.tag.test_value = numpy.ones(shape=(8, 10)).astype(floatX)

    x, ctx = build_encoder(tparams, options, dropout, x_mask, sampling=False)
    n_samples = x.shape[2]

    # mean of the context (across time) will be used to initialize decoder rnn
    ctx_mean = (ctx * x_mask[:, :, None]).sum(0) / x_mask.sum(0)[:, None]

    # or you can use the last state of forward + backward encoder rnns
    # ctx_mean = concatenate([proj[0][-1], projr[0][-1]], axis=proj[0].ndim-2)

    # initial decoder state
    init_state = get_layer_constr('ff')(tparams, ctx_mean, options, dropout,
                                    dropout_probability=options['dropout_hidden'],
                                    prefix='ff_state', activ='tanh')

    # every decoder RNN layer gets its own copy of the init state
    init_state = init_state.reshape([1, init_state.shape[0], init_state.shape[1]])
    if options['dec_depth'] > 1:
        init_state = tensor.tile(init_state, (options['dec_depth'], 1, 1))

    logit, opt_ret, _ = build_decoder(tparams, options, y, ctx, init_state, dropout, x_mask=x_mask, y_mask=y_mask, sampling=False)

    logit_shp = logit.shape
    probs = tensor.nnet.softmax(logit.reshape([logit_shp[0]*logit_shp[1],
                                               logit_shp[2]]))

    # cost
    y_flat = y.flatten()
    y_flat_idx = tensor.arange(y_flat.shape[0]) * options['n_words'] + y_flat
    cost = -tensor.log(probs.flatten()[y_flat_idx])
    cost = cost.reshape([y.shape[0], y.shape[1]])
    cost = (cost * y_mask).sum(0)

    #print "Print out in build_model()"
    #print opt_ret
    return trng, use_noise, x, x_mask, y, y_mask, opt_ret, cost


# build a sampler
def build_sampler(tparams, options, use_noise, trng, return_alignment=False):

    dropout = dropout_constr(options, use_noise, trng, sampling=True)

    x, ctx = build_encoder(tparams, options, dropout, x_mask=None, sampling=True)
    n_samples = x.shape[2]

    # get the input for decoder rnn initializer mlp
    ctx_mean = ctx.mean(0)
    # ctx_mean = concatenate([proj[0][-1],projr[0][-1]], axis=proj[0].ndim-2)

    init_state = get_layer_constr('ff')(tparams, ctx_mean, options, dropout,
                                    dropout_probability=options['dropout_hidden'],
                                    prefix='ff_state', activ='tanh')

    # every decoder RNN layer gets its own copy of the init state
    init_state = init_state.reshape([1, init_state.shape[0], init_state.shape[1]])
    if options['dec_depth'] > 1:
        init_state = tensor.tile(init_state, (options['dec_depth'], 1, 1))

    print >>sys.stderr, 'Building f_init...',
    outs = [init_state, ctx]
    f_init = theano.function([x], outs, name='f_init', profile=profile)
    print >>sys.stderr, 'Done'

    # x: 1 x 1
    y = tensor.vector('y_sampler', dtype='int64')
    y.tag.test_value = -1 * numpy.ones((10,)).astype('int64')
    init_state_old = init_state
    init_state = tensor.tensor3('init_state', dtype=floatX)
    if theano.config.compute_test_value != 'off':
        init_state.tag.test_value = numpy.random.rand(*init_state_old.tag.test_value.shape).astype(floatX)

    logit, opt_ret, ret_state = build_decoder(tparams, options, y, ctx, init_state, dropout, x_mask=None, y_mask=None, sampling=True)

    # compute the softmax probability
    next_probs = tensor.nnet.softmax(logit)

    # sample from softmax distribution to get the sample
    next_sample = trng.multinomial(pvals=next_probs).argmax(1)

    # compile a function to do the whole thing above, next word probability,
    # sampled word for the next target, next hidden state to be used
    print >>sys.stderr, 'Building f_next..',
    inps = [y, ctx, init_state]
    outs = [next_probs, next_sample, ret_state]

    if return_alignment:
        outs.append(opt_ret['dec_alphas'])

    f_next = theano.function(inps, outs, name='f_next', profile=profile)
    print >>sys.stderr, 'Done'

    return f_init, f_next


# minimum risk cost
# assumes cost is the negative sentence-level log probability
# and each sentence in the minibatch is a sample of the same source sentence
def mrt_cost(cost, y_mask, options):
    loss = tensor.vector('loss', dtype=floatX)
    alpha = theano.shared(numpy_floatX(options['mrt_alpha']))

    if options['mrt_ml_mix'] > 0:
        ml_cost = cost[0]

        # remove reference for MRT objective unless enabled
        if not options['mrt_reference']:
            cost = cost[1:]

    cost *= alpha

    #get normalized probability
    cost = tensor.nnet.softmax(-cost)[0]

    # risk: expected loss
    if options['mrt_ml_mix'] > 0 and not options['mrt_reference']:
        cost *= loss[1:]
    else:
        cost *= loss


    cost = cost.sum()

    if options['mrt_ml_mix'] > 0:
        #normalize ML by length (because MRT is length-invariant)
        ml_cost /= y_mask[:,0].sum(0)
        ml_cost *= options['mrt_ml_mix']
        cost += ml_cost

    return cost, loss


# build a sampler that produces samples in one theano function
def build_full_sampler(tparams, options, use_noise, trng, greedy=False):

    dropout = dropout_constr(options, use_noise, trng, sampling=True)

    if greedy:
        x_mask = tensor.matrix('x_mask', dtype=floatX)
        x_mask.tag.test_value = numpy.ones(shape=(5, 10)).astype(floatX)
    else:
        x_mask = None

    x, ctx = build_encoder(tparams, options, dropout, x_mask, sampling=True)
    n_samples = x.shape[2]

    if x_mask:
        ctx_mean = (ctx * x_mask[:, :, None]).sum(0) / x_mask.sum(0)[:, None]
    else:
        ctx_mean = ctx.mean(0)

    init_state = get_layer_constr('ff')(tparams, ctx_mean, options, dropout,
                                    dropout_probability=options['dropout_hidden'],
                                    prefix='ff_state', activ='tanh')

    # every decoder RNN layer gets its own copy of the init state
    init_state = init_state.reshape([1, init_state.shape[0], init_state.shape[1]])
    if options['dec_depth'] > 1:
        init_state = tensor.tile(init_state, (options['dec_depth'], 1, 1))

    if greedy:
        init_w = tensor.alloc(numpy.int64(-1), n_samples)
    else:
        k = tensor.iscalar("k")
        k.tag.test_value = 12
        init_w = tensor.alloc(numpy.int64(-1), k*n_samples)

        ctx = tensor.tile(ctx, [k, 1])

        init_state = tensor.tile(init_state, [1, k, 1])

    # projected context
    assert ctx.ndim == 3, 'Context must be 3-d: #annotation x #sample x dim'
    pctx_ = tensor.dot(ctx*dropout(dropout_probability=options['dropout_hidden']), tparams[pp('decoder', 'Wc_att')]) +\
        tparams[pp('decoder', 'b_att')]

    def decoder_step(y, init_state, ctx, pctx_, *shared_vars):

        logit, opt_ret, ret_state = build_decoder(tparams, options, y, ctx, init_state, dropout, x_mask=x_mask, y_mask=None, sampling=True, pctx_=pctx_, shared_vars=shared_vars)

        # compute the softmax probability
        next_probs = tensor.nnet.softmax(logit)

        if greedy:
            next_sample = next_probs.argmax(1)
        else:
            # sample from softmax distribution to get the sample
            next_sample = trng.multinomial(pvals=next_probs).argmax(1)

        # do not produce words after EOS
        next_sample = tensor.switch(
                      tensor.eq(y,0),
                      0,
                      next_sample)

        return [next_sample, ret_state, next_probs[:, next_sample].diagonal()], \
               theano.scan_module.until(tensor.all(tensor.eq(next_sample, 0))) # stop when all outputs are 0 (EOS)


    decoder_prefixes = ['decoder']
    if options['dec_depth'] > 1:
        for level in range(2, options['dec_depth'] + 1):
            decoder_prefixes.append(pp('decoder', level))

    shared_vars = []
    for prefix in decoder_prefixes:
        shared_vars.extend([tparams[pp(prefix, 'U')],
                   tparams[pp(prefix, 'Wc')],
                   tparams[pp(prefix, 'W_comb_att')],
                   tparams[pp(prefix, 'U_att')],
                   tparams[pp(prefix, 'c_tt')],
                   tparams[pp(prefix, 'Ux')],
                   tparams[pp(prefix, 'Wcx')],
                   tparams[pp(prefix, 'U_nl')],
                   tparams[pp(prefix, 'Ux_nl')],
                   tparams[pp(prefix, 'b_nl')],
                   tparams[pp(prefix, 'bx_nl')]])

    n_steps = tensor.iscalar("n_steps")
    n_steps.tag.test_value = 50

    (sample, state, probs), updates = theano.scan(decoder_step,
                        outputs_info=[init_w, init_state, None],
                        non_sequences=[ctx, pctx_]+shared_vars,
                        n_steps=n_steps, truncate_gradient=options['decoder_truncate_gradient'])

    print >>sys.stderr, 'Building f_sample...',
    if greedy:
        inps = [x, x_mask, n_steps]
    else:
        inps = [x, k, n_steps]
    outs = [sample, probs]
    f_sample = theano.function(inps, outs, name='f_sample', updates=updates, profile=profile)
    print >>sys.stderr, 'Done'

    return f_sample



# generate sample, either with stochastic sampling or beam search. Note that,
# this function iteratively calls f_init and f_next functions.
def gen_sample(f_init, f_next, x, trng=None, k=1, maxlen=30,
               stochastic=True, argmax=False, return_alignment=False, suppress_unk=False,
               return_hyp_graph=False):

    # k is the beam size we have
    if k > 1 and argmax:
        assert not stochastic, \
            'Beam search does not support stochastic sampling with argmax'

    sample = []
    sample_score = []
    sample_word_probs = []
    alignment = []
    hyp_graph = None
    if stochastic:
        if argmax:
            sample_score = 0
        live_k=k
    else:
        live_k = 1

    if return_hyp_graph:
        from hypgraph import HypGraph
        hyp_graph = HypGraph()

    dead_k = 0

    hyp_samples=[ [] for i in xrange(live_k) ]
    word_probs=[ [] for i in xrange(live_k) ]
    hyp_scores = numpy.zeros(live_k).astype(floatX)
    hyp_states = []
    if return_alignment:
        hyp_alignment = [[] for _ in xrange(live_k)]

    # for ensemble decoding, we keep track of states and probability distribution
    # for each model in the ensemble
    num_models = len(f_init)
    next_state = [None]*num_models
    ctx0 = [None]*num_models
    next_p = [None]*num_models
    dec_alphas = [None]*num_models
    # get initial state of decoder rnn and encoder context
    for i in xrange(num_models):
        ret = f_init[i](x)

        # to more easily manipulate batch size, go from (layers, batch_size, dim) to (batch_size, layers, dim)
        ret[0] = numpy.transpose(ret[0], (1,0,2))

        next_state[i] = numpy.tile( ret[0] , (live_k, 1, 1))
        ctx0[i] = ret[1]
    next_w = -1 * numpy.ones((live_k,)).astype('int64')  # bos indicator

    # x is a sequence of word ids followed by 0, eos id
    for ii in xrange(maxlen):
        for i in xrange(num_models):
            ctx = numpy.tile(ctx0[i], [live_k, 1])

            # for theano function, go from (batch_size, layers, dim) to (layers, batch_size, dim)
            next_state[i] = numpy.transpose(next_state[i], (1,0,2))

            inps = [next_w, ctx, next_state[i]]
            ret = f_next[i](*inps)

            # dimension of dec_alpha (k-beam-size, number-of-input-hidden-units)
            next_p[i], next_w_tmp, next_state[i] = ret[0], ret[1], ret[2]
            if return_alignment:
                dec_alphas[i] = ret[3]

            # to more easily manipulate batch size, go from (layers, batch_size, dim) to (batch_size, layers, dim)
            next_state[i] = numpy.transpose(next_state[i], (1,0,2))

            if suppress_unk:
                next_p[i][:,1] = -numpy.inf
        if stochastic:
            #batches are not supported with argmax: output data structure is different
            if argmax:
                nw = sum(next_p)[0].argmax()
                sample.append(nw)
                sample_score += numpy.log(next_p[0][0, nw])
                if nw == 0:
                    break
            else:
                #FIXME: sampling is currently performed according to the last model only
                nws = next_w_tmp
                cand_scores = numpy.array(hyp_scores)[:, None] - numpy.log(next_p[-1])
                probs = next_p[-1]

                for idx,nw in enumerate(nws):
                    hyp_samples[idx].append(nw)


                hyp_states=[]
                for ti in xrange(live_k):
                    hyp_states.append([copy.copy(next_state[i][ti]) for i in xrange(num_models)])
                    hyp_scores[ti]=cand_scores[ti][nws[ti]]
                    word_probs[ti].append(probs[ti][nws[ti]])

                new_hyp_states=[]
                new_hyp_samples=[]
                new_hyp_scores=[]
                new_word_probs=[]
                for hyp_sample,hyp_state, hyp_score, hyp_word_prob in zip(hyp_samples,hyp_states,hyp_scores, word_probs):
                    if hyp_sample[-1]  > 0:
                        new_hyp_samples.append(copy.copy(hyp_sample))
                        new_hyp_states.append(copy.copy(hyp_state))
                        new_hyp_scores.append(hyp_score)
                        new_word_probs.append(hyp_word_prob)
                    else:
                        sample.append(copy.copy(hyp_sample))
                        sample_score.append(hyp_score)
                        sample_word_probs.append(hyp_word_prob)

                hyp_samples=new_hyp_samples
                hyp_states=new_hyp_states
                hyp_scores=new_hyp_scores
                word_probs=new_word_probs

                live_k=len(hyp_samples)
                if live_k < 1:
                    break

                next_w = numpy.array([w[-1] for w in hyp_samples])
                next_state = [numpy.array(state) for state in zip(*hyp_states)]
        else:
            cand_scores = hyp_scores[:, None] - sum(numpy.log(next_p))
            probs = sum(next_p)/num_models
            cand_flat = cand_scores.flatten()
            probs_flat = probs.flatten()
            ranks_flat = cand_flat.argpartition(k-dead_k-1)[:(k-dead_k)]

            #averaging the attention weights accross models
            if return_alignment:
                mean_alignment = sum(dec_alphas)/num_models

            voc_size = next_p[0].shape[1]
            # index of each k-best hypothesis
            trans_indices = ranks_flat / voc_size
            word_indices = ranks_flat % voc_size
            costs = cand_flat[ranks_flat]

            new_hyp_samples = []
            new_hyp_scores = numpy.zeros(k-dead_k).astype(floatX)
            new_word_probs = []
            new_hyp_states = []
            if return_alignment:
                # holds the history of attention weights for each time step for each of the surviving hypothesis
                # dimensions (live_k * target_words * source_hidden_units]
                # at each time step we append the attention weights corresponding to the current target word
                new_hyp_alignment = [[] for _ in xrange(k-dead_k)]

            # ti -> index of k-best hypothesis
            for idx, [ti, wi] in enumerate(zip(trans_indices, word_indices)):
                new_hyp_samples.append(hyp_samples[ti]+[wi])
                new_word_probs.append(word_probs[ti] + [probs_flat[ranks_flat[idx]].tolist()])
                new_hyp_scores[idx] = copy.copy(costs[idx])
                new_hyp_states.append([copy.copy(next_state[i][ti]) for i in xrange(num_models)])
                if return_alignment:
                    # get history of attention weights for the current hypothesis
                    new_hyp_alignment[idx] = copy.copy(hyp_alignment[ti])
                    # extend the history with current attention weights
                    new_hyp_alignment[idx].append(mean_alignment[ti])


            # check the finished samples
            new_live_k = 0
            hyp_samples = []
            hyp_scores = []
            hyp_states = []
            word_probs = []
            if return_alignment:
                hyp_alignment = []

            # sample and sample_score hold the k-best translations and their scores
            for idx in xrange(len(new_hyp_samples)):
                if return_hyp_graph:
                    word, history = new_hyp_samples[idx][-1], new_hyp_samples[idx][:-1]
                    score = new_hyp_scores[idx]
                    word_prob = new_word_probs[idx][-1]
                    hyp_graph.add(word, history, word_prob=word_prob, cost=score)
                if new_hyp_samples[idx][-1] == 0:
                    sample.append(copy.copy(new_hyp_samples[idx]))
                    sample_score.append(new_hyp_scores[idx])
                    sample_word_probs.append(new_word_probs[idx])
                    if return_alignment:
                        alignment.append(new_hyp_alignment[idx])
                    dead_k += 1
                else:
                    new_live_k += 1
                    hyp_samples.append(copy.copy(new_hyp_samples[idx]))
                    hyp_scores.append(new_hyp_scores[idx])
                    hyp_states.append(copy.copy(new_hyp_states[idx]))
                    word_probs.append(new_word_probs[idx])
                    if return_alignment:
                        hyp_alignment.append(new_hyp_alignment[idx])
            hyp_scores = numpy.array(hyp_scores)

            live_k = new_live_k

            if new_live_k < 1:
                break
            if dead_k >= k:
                break

            next_w = numpy.array([w[-1] for w in hyp_samples])
            next_state = [numpy.array(state) for state in zip(*hyp_states)]

    # dump every remaining one
    if not argmax and live_k > 0:
        for idx in xrange(live_k):
            sample.append(hyp_samples[idx])
            sample_score.append(hyp_scores[idx])
            sample_word_probs.append(word_probs[idx])
            if return_alignment:
                alignment.append(hyp_alignment[idx])

    if not return_alignment:
        alignment = [None for i in range(len(sample))]

    return sample, sample_score, sample_word_probs, alignment, hyp_graph


# calculate the log probablities on a given corpus using translation model
def pred_probs(f_log_probs, prepare_data, options, iterator, verbose=True, normalize=False, alignweights=False):
    probs = []
    n_done = 0

    alignments_json = []

    for x, y in iterator:
        #ensure consistency in number of factors
        if len(x[0][0]) != options['factors']:
            sys.stderr.write('Error: mismatch between number of factors in settings ({0}), and number in validation corpus ({1})\n'.format(options['factors'], len(x[0][0])))
            sys.exit(1)

        n_done += len(x)

        x, x_mask, y, y_mask = prepare_data(x, y,
                                            n_words_src=options['n_words_src'],
                                            n_words=options['n_words'])

        ### in optional save weights mode.
        if alignweights:
            pprobs, attention = f_log_probs(x, x_mask, y, y_mask)
            for jdata in get_alignments(attention, x_mask, y_mask):
                alignments_json.append(jdata)
        else:
            pprobs = f_log_probs(x, x_mask, y, y_mask)

        # normalize scores according to output length
        if normalize:
            lengths = numpy.array([numpy.count_nonzero(s) for s in y_mask.T])
            pprobs /= lengths

        for pp in pprobs:
            probs.append(pp)

        if verbose:
            print >>sys.stderr, '%d samples computed' % (n_done)

    return numpy.array(probs), alignments_json


def train(dim_word=512,  # word vector dimensionality
          dim=1000,  # the number of LSTM units
          enc_depth=1, # number of layers in the encoder
          dec_depth=1, # number of layers in the decoder

          enc_recurrence_transition_depth=1, # number of GRU transition operations applied in the encoder. Minimum is 1. (Only applies to gru)
          enc_recurrence_transition_deep_input=False, # include input vectors in the GRU transitions after the second one in the encoder. (Only applies to gru)
          dec_base_recurrence_transition_depth=2, # number of GRU transition operations applied in the first layer of the decoder. Minimum is 2. (Only applies to gru_cond)
          dec_base_recurrence_transition_deep_context=False, # include context vectors in the GRU transitions after the second one in the first layer of the decoder. (Only applies to gru_cond)
          dec_high_recurrence_transition_depth=1, # number of GRU transition operations applied in the higher layers of the decoder. Minimum is 1. (Only applies to gru)
          dec_high_recurrence_transition_deep_input=False, # include input vectors in the GRU transitions after the second one in the higher layers of the decoder. (Only applies to gru)

          dec_deep_context=False, # include context vectors in deeper layers of the decoder
          enc_depth_bidirectional=None, # first n encoder layers are bidirectional (default: all)
          output_depth=1, # number of layers in deep output
          factors=1, # input factors
          dim_per_factor=None, # list of word vector dimensionalities (one per factor): [250,200,50] for total dimensionality of 500
          encoder='gru',
          decoder='gru_cond',
          decoder_deep='gru',
          patience=10,  # early stopping patience
          max_epochs=5000,
          finish_after=10000000,  # finish after this many updates
          dispFreq=1000,
          decay_c=0.,  # L2 regularization penalty
          map_decay_c=0., # L2 regularization penalty towards original weights
          clip_c=-1.,  # gradient clipping threshold
          lrate=0.0001,  # learning rate
          n_words_src=None,  # source vocabulary size
          n_words=None,  # target vocabulary size
          maxlen=100,  # maximum length of the description
          optimizer='adam',
          batch_size=16,
          valid_batch_size=16,
          saveto='model.npz',
          validFreq=10000,
          saveFreq=30000,   # save the parameters after every saveFreq updates
          sampleFreq=10000,   # generate some samples after every sampleFreq
          datasets=[ # path to training datasets (source and target)
              None,
              None],
          valid_datasets=[None, # path to validation datasets (source and target)
                          None],
          dictionaries=[ # path to dictionaries (json file created with ../data/build_dictionary.py). One dictionary per input factor; last dictionary is target-side dictionary.
              None,
              None],
          use_dropout=False,
          dropout_embedding=0.2, # dropout for input embeddings (0: no dropout)
          dropout_hidden=0.2, # dropout for hidden layers (0: no dropout)
          dropout_source=0, # dropout source words (0: no dropout)
          dropout_target=0, # dropout target words (0: no dropout)
          reload_=False,
          reload_training_progress=True, # reload trainig progress (only used if reload_ is True)
          overwrite=False,
          external_validation_script=None,
          shuffle_each_epoch=True,
          sort_by_length=True,
          use_domain_interpolation=False, # interpolate between an out-domain training corpus and an in-domain training corpus
          domain_interpolation_min=0.1, # minimum (initial) fraction of in-domain training data
          domain_interpolation_max=1.0, # maximum fraction of in-domain training data
          domain_interpolation_inc=0.1, # interpolation increment to be applied each time patience runs out, until maximum amount of interpolation is reached
          domain_interpolation_indomain_datasets=[None, None], # in-domain parallel training corpus (source and target)
          maxibatch_size=20, #How many minibatches to load at one time
          objective="CE", #CE: cross-entropy; MRT: minimum risk training (see https://www.aclweb.org/anthology/P/P16/P16-1159.pdf)
          mrt_alpha=0.005,
          mrt_samples=100,
          mrt_samples_meanloss=10,
          mrt_reference=False,
          mrt_loss="SENTENCEBLEU n=4", # loss function for minimum risk training
          mrt_ml_mix=0, # interpolate mrt loss with ML loss
          model_version=0.1, #store version used for training for compatibility
          prior_model=None, # Prior model file, used for MAP
          tie_encoder_decoder_embeddings=False, # Tie the input embeddings of the encoder and the decoder (first factor only)
          tie_decoder_embeddings=False, # Tie the input embeddings of the decoder with the softmax output embeddings
          encoder_truncate_gradient=-1, # Truncate BPTT gradients in the encoder to this value. Use -1 for no truncation
          decoder_truncate_gradient=-1, # Truncate BPTT gradients in the decoder to this value. Use -1 for no truncation
          layer_normalisation=False, # layer normalisation https://arxiv.org/abs/1607.06450
          weight_normalisation=False, # normalize weights
    ):

    # Model options
    model_options = OrderedDict(sorted(locals().copy().items()))
<<<<<<< HEAD
=======

>>>>>>> da274002

    if model_options['dim_per_factor'] == None:
        if factors == 1:
            model_options['dim_per_factor'] = [model_options['dim_word']]
        else:
            sys.stderr.write('Error: if using factored input, you must specify \'dim_per_factor\'\n')
            sys.exit(1)

    assert(len(dictionaries) == factors + 1) # one dictionary per source factor + 1 for target factor
    assert(len(model_options['dim_per_factor']) == factors) # each factor embedding has its own dimensionality
    assert(sum(model_options['dim_per_factor']) == model_options['dim_word']) # dimensionality of factor embeddings sums up to total dimensionality of input embedding vector
    assert(prior_model != None and (os.path.exists(prior_model)) or (map_decay_c==0.0)) # MAP training requires a prior model file
    
    assert(enc_recurrence_transition_depth >= 1) # enc recurrence transition depth must be at least 1.
    assert(dec_base_recurrence_transition_depth >= 2) # dec base recurrence transition depth must be at least 2.
    assert(dec_high_recurrence_transition_depth >= 1) # dec higher recurrence transition depth must be at least 1.

    if model_options['enc_depth_bidirectional'] is None:
        model_options['enc_depth_bidirectional'] = model_options['enc_depth']
    # first layer is always bidirectional; make sure people don't forget to increase enc_depth as well
    assert(model_options['enc_depth_bidirectional'] >= 1 and model_options['enc_depth_bidirectional'] <= model_options['enc_depth'])
    assert(model_options['output_depth'] >= 1)

    # load dictionaries and invert them
    worddicts = [None] * len(dictionaries)
    worddicts_r = [None] * len(dictionaries)
    for ii, dd in enumerate(dictionaries):
        worddicts[ii] = load_dict(dd)
        worddicts_r[ii] = dict()
        for kk, vv in worddicts[ii].iteritems():
            worddicts_r[ii][vv] = kk

    if n_words_src is None:
        n_words_src = len(worddicts[0])
        model_options['n_words_src'] = n_words_src
    if n_words is None:
        n_words = len(worddicts[1])
        model_options['n_words'] = n_words

    if tie_encoder_decoder_embeddings:
        assert (n_words_src == n_words), "When tying encoder and decoder embeddings, source and target vocabulary size must the same"
        if worddicts[0] != worddicts[1]:
            warn("Encoder-decoder embedding tying is enabled with different source and target dictionaries. This is usually a configuration error")

    if model_options['objective'] == 'MRT':
        # in CE mode parameters are updated once per batch; in MRT mode parameters are updated once
        # per pair of train sentences (== per batch of samples), so we set batch_size to 1 to make
        # model saving, validation, etc trigger after the same number of updates as before
        print 'Running in MRT mode, minibatch size set to 1 sentence'
        batch_size = 1

    # initialize training progress
    training_progress = TrainingProgress()
    best_p = None
    best_opt_p = None
    training_progress.bad_counter = 0
    training_progress.uidx = 0
    training_progress.eidx = 0
    training_progress.estop = False
    training_progress.history_errs = []
    training_progress.domain_interpolation_cur = domain_interpolation_min if use_domain_interpolation else None
    # reload training progress
    training_progress_file = saveto + '.progress.json'
    if reload_ and reload_training_progress and os.path.exists(training_progress_file):
        print 'Reloading training progress'
        training_progress.load_from_json(training_progress_file)
        if (training_progress.estop == True) or (training_progress.eidx > max_epochs) or (training_progress.uidx >= finish_after):
            print >> sys.stderr, 'Training is already complete. Disable reloading of training progress (--no_reload_training_progress) or remove or modify progress file (%s) to train anyway.' % training_progress_file
            return numpy.inf


    print 'Loading data'
    if use_domain_interpolation:
        print 'Using domain interpolation with initial ratio %s, final ratio %s, increase rate %s' % (training_progress.domain_interpolation_cur, domain_interpolation_max, domain_interpolation_inc)
        train = DomainInterpolatorTextIterator(datasets[0], datasets[1],
                         dictionaries[:-1], dictionaries[1],
                         n_words_source=n_words_src, n_words_target=n_words,
                         batch_size=batch_size,
                         maxlen=maxlen,
                         skip_empty=True,
                         shuffle_each_epoch=shuffle_each_epoch,
                         sort_by_length=sort_by_length,
                         indomain_source=domain_interpolation_indomain_datasets[0],
                         indomain_target=domain_interpolation_indomain_datasets[1],
                         interpolation_rate=training_progress.domain_interpolation_cur,
                         maxibatch_size=maxibatch_size)
    else:
        train = TextIterator(datasets[0], datasets[1],
                         dictionaries[:-1], dictionaries[-1],
                         n_words_source=n_words_src, n_words_target=n_words,
                         batch_size=batch_size,
                         maxlen=maxlen,
                         skip_empty=True,
                         shuffle_each_epoch=shuffle_each_epoch,
                         sort_by_length=sort_by_length,
                         maxibatch_size=maxibatch_size)

    if valid_datasets and validFreq:
        valid = TextIterator(valid_datasets[0], valid_datasets[1],
                            dictionaries[:-1], dictionaries[-1],
                            n_words_source=n_words_src, n_words_target=n_words,
                            batch_size=valid_batch_size,
                            maxlen=maxlen)
    else:
        valid = None

    comp_start = time.time()

    print 'Building model'
    params = init_params(model_options)

    optimizer_params = {}
    # prepare parameters
    if reload_ and os.path.exists(saveto):
        print 'Reloading model parameters'
        params = load_params(saveto, params)
        print 'Reloading optimizer parameters'
        try:
            print 'trying to load optimizer params from {0} or {1}'.format(saveto + '.gradinfo', saveto + '.gradinfo.npz')
            optimizer_params = load_optimizer_params(saveto + '.gradinfo', optimizer)
        except IOError:
            print '{0}(.npz) not found. Trying to load optimizer params from {1}(.npz)'.format(saveto + '.gradinfo', saveto)
            optimizer_params = load_optimizer_params(saveto, optimizer)
    elif prior_model:
        print 'Initializing model parameters from prior'
        params = load_params(prior_model, params)

    # load prior model if specified
    if prior_model:
        print 'Loading prior model parameters'
        params = load_params(prior_model, params, with_prefix='prior_')

    tparams = init_theano_params(params)

    trng, use_noise, \
        x, x_mask, y, y_mask, \
        opt_ret, \
        cost = \
        build_model(tparams, model_options)

    inps = [x, x_mask, y, y_mask]

    if validFreq or sampleFreq:
        print 'Building sampler'
        f_init, f_next = build_sampler(tparams, model_options, use_noise, trng)
    if model_options['objective'] == 'MRT':
        print 'Building MRT sampler'
        f_sampler = build_full_sampler(tparams, model_options, use_noise, trng)

    # before any regularizer
    print 'Building f_log_probs...',
    f_log_probs = theano.function(inps, cost, profile=profile)
    print 'Done'

    if model_options['objective'] == 'CE':
        cost = cost.mean()
    elif model_options['objective'] == 'MRT':
        #MRT objective function
        cost, loss = mrt_cost(cost, y_mask, model_options)
        inps += [loss]
    else:
        sys.stderr.write('Error: objective must be one of ["CE", "MRT"]\n')
        sys.exit(1)

    # apply L2 regularization on weights
    if decay_c > 0.:
        decay_c = theano.shared(numpy_floatX(decay_c), name='decay_c')
        weight_decay = 0.
        for kk, vv in tparams.iteritems():
            if kk.startswith('prior_'):
                continue
            weight_decay += (vv ** 2).sum()
        weight_decay *= decay_c
        cost += weight_decay

    # apply L2 regularisation to loaded model (map training)
    if map_decay_c > 0:
        map_decay_c = theano.shared(numpy_floatX(map_decay_c), name="map_decay_c")
        weight_map_decay = 0.
        for kk, vv in tparams.iteritems():
            if kk.startswith('prior_'):
                continue
            init_value = tparams['prior_' + kk]
            weight_map_decay += ((vv -init_value) ** 2).sum()
        weight_map_decay *= map_decay_c
        cost += weight_map_decay

    updated_params = OrderedDict(tparams)

    # don't update prior model parameters
    if prior_model:
        updated_params = OrderedDict([(key,value) for (key,value) in updated_params.iteritems() if not key.startswith('prior_')])

    print 'Computing gradient...',
    grads = tensor.grad(cost, wrt=itemlist(updated_params))
    print 'Done'

    # apply gradient clipping here
    if clip_c > 0.:
        g2 = 0.
        for g in grads:
            g2 += (g**2).sum()
        new_grads = []
        for g in grads:
            new_grads.append(tensor.switch(g2 > (clip_c**2),
                                           g / tensor.sqrt(g2) * clip_c,
                                           g))
        grads = new_grads

    # compile the optimizer, the actual computational graph is compiled here
    lr = tensor.scalar(name='lr')

    print 'Building optimizers...',
    f_grad_shared, f_update, optimizer_tparams = eval(optimizer)(lr, updated_params,
                                                                 grads, inps, cost,
                                                                 profile=profile,
                                                                 optimizer_params=optimizer_params)
    print 'Done'

    print 'Total compilation time: {0:.1f}s'.format(time.time() - comp_start)

    if validFreq == -1 or saveFreq == -1 or sampleFreq == -1:
        print 'Computing number of training batches'
        num_batches = len(train)
        print 'There are {} batches in the train set'.format(num_batches)

        if validFreq == -1:
            validFreq = num_batches
        if saveFreq == -1:
            saveFreq = num_batches
        if sampleFreq == -1:
            sampleFreq = num_batches
    
    print 'Optimization'

    #save model options
    json.dump(model_options, open('%s.json' % saveto, 'wb'), indent=2)

    valid_err = None

    cost_sum = 0
    cost_batches = 0
    last_disp_samples = 0
    last_words = 0
    ud_start = time.time()
    p_validation = None
    for training_progress.eidx in xrange(training_progress.eidx, max_epochs):
        n_samples = 0

        for x, y in train:
            training_progress.uidx += 1
            use_noise.set_value(1.)

            #ensure consistency in number of factors
            if len(x) and len(x[0]) and len(x[0][0]) != factors:
                sys.stderr.write('Error: mismatch between number of factors in settings ({0}), and number in training corpus ({1})\n'.format(factors, len(x[0][0])))
                sys.exit(1)

            xlen = len(x)
            n_samples += xlen

            if model_options['objective'] == 'CE':

                x, x_mask, y, y_mask = prepare_data(x, y, maxlen=maxlen,
                                                    n_words_src=n_words_src,
                                                    n_words=n_words)

                if x is None:
                    print 'Minibatch with zero sample under length ', maxlen
                    training_progress.uidx -= 1
                    continue

                cost_batches += 1
                last_disp_samples += xlen
                last_words += (numpy.sum(x_mask) + numpy.sum(y_mask))/2.0

<<<<<<< HEAD
                if optimizer in ['adam']: #TODO: this could also be done for other optimizers
                    # compute cost, grads and update parameters
                    cost = f_update(lrate, x, x_mask, y, y_mask)
                else:
                    # compute cost, grads and copy grads to shared variables
=======
                if optimizer in ['adam', 'sgdmomentum']: #TODO: this could also be done for other optimizers
                    # compute cost, grads and update parameters
                    cost = f_update(lrate, x, x_mask, y, y_mask)
                else:
                    # compute cost, grads and copy grads to shared variables 
>>>>>>> da274002
                    cost = f_grad_shared(x, x_mask, y, y_mask)
                    # do the update on parameters
                    f_update(lrate)

                cost_sum += cost

            elif model_options['objective'] == 'MRT':
                assert maxlen is not None and maxlen > 0

                xy_pairs = [(x_i, y_i) for (x_i, y_i) in zip(x, y) if len(x_i) < maxlen and len(y_i) < maxlen]
                if not xy_pairs:
                    training_progress.uidx -= 1
                    continue

                for x_s, y_s in xy_pairs:

                    # add EOS and prepare factored data
                    x, _, _, _ = prepare_data([x_s], [y_s], maxlen=None, n_words_src=n_words_src, n_words=n_words)

                    # draw independent samples to compute mean reward
                    if model_options['mrt_samples_meanloss']:
                        use_noise.set_value(0.)
                        samples, _ = f_sampler(x, model_options['mrt_samples_meanloss'], maxlen)
                        use_noise.set_value(1.)

                        samples = [numpy.trim_zeros(item) for item in zip(*samples)]

                        # map integers to words (for character-level metrics)
                        samples = [seqs2words(sample, worddicts_r[-1]) for sample in samples]
                        ref = seqs2words(y_s, worddicts_r[-1])

                        #scorers expect tokenized hypotheses/references
                        ref = ref.split(" ")
                        samples = [sample.split(" ") for sample in samples]

                        # get negative smoothed BLEU for samples
                        scorer = ScorerProvider().get(model_options['mrt_loss'])
                        scorer.set_reference(ref)
                        mean_loss = numpy.array(scorer.score_matrix(samples), dtype=floatX).mean()
                    else:
                        mean_loss = 0.

                    # create k samples
                    use_noise.set_value(0.)
                    samples, _ = f_sampler(x, model_options['mrt_samples'], maxlen)
                    use_noise.set_value(1.)

                    samples = [numpy.trim_zeros(item) for item in zip(*samples)]

                    # remove duplicate samples
                    samples.sort()
                    samples = [s for s, _ in itertools.groupby(samples)]

                    # add gold translation [always in first position]
                    if model_options['mrt_reference'] or model_options['mrt_ml_mix']:
                        samples = [y_s] + [s for s in samples if s != y_s]

                    # create mini-batch with masking
                    x, x_mask, y, y_mask = prepare_data([x_s for _ in xrange(len(samples))], samples,
                                                                    maxlen=None, n_words_src=n_words_src,
                                                                    n_words=n_words)

                    cost_batches += 1
                    last_disp_samples += xlen
                    last_words += (numpy.sum(x_mask) + numpy.sum(y_mask))/2.0

                    # map integers to words (for character-level metrics)
                    samples = [seqs2words(sample, worddicts_r[-1]) for sample in samples]
                    y_s = seqs2words(y_s, worddicts_r[-1])

                    #scorers expect tokenized hypotheses/references
                    y_s = y_s.split(" ")
                    samples = [sample.split(" ") for sample in samples]

                    # get negative smoothed BLEU for samples
                    scorer = ScorerProvider().get(model_options['mrt_loss'])
                    scorer.set_reference(y_s)
                    loss = mean_loss - numpy.array(scorer.score_matrix(samples), dtype=floatX)

<<<<<<< HEAD
                    if optimizer in ['adam']: #TODO: this could also be done for other optimizers
                        # compute cost, grads and update parameters
                        cost = f_update(lrate, x, x_mask, y, y_mask, loss)
                    else:
                        # compute cost, grads and copy grads to shared variables
=======
                    if optimizer in ['adam', 'sgdmomentum']: #TODO: this could also be done for other optimizers
                        # compute cost, grads and update parameters
                        cost = f_update(lrate, x, x_mask, y, y_mask, loss)
                    else:
                        # compute cost, grads and copy grads to shared variables 
>>>>>>> da274002
                        cost = f_grad_shared(x, x_mask, y, y_mask, loss)
                        # do the update on parameters
                        f_update(lrate)

                    cost_sum += cost

            # check for bad numbers, usually we remove non-finite elements
            # and continue training - but not done here
            if numpy.isnan(cost) or numpy.isinf(cost):
                print 'NaN detected'
                return 1., 1., 1.

            # verbose
            if numpy.mod(training_progress.uidx, dispFreq) == 0:
                ud = time.time() - ud_start
                sps = last_disp_samples / float(ud)
                wps = last_words / float(ud)
                cost_avg = cost_sum / float(cost_batches)
                print 'Epoch ', training_progress.eidx, 'Update ', training_progress.uidx, 'Cost ', cost_avg, 'UD ', ud, "{0:.2f} sents/s".format(sps), "{0:.2f} words/s".format(wps)
                ud_start = time.time()
                cost_batches = 0
                last_disp_samples = 0
                last_words = 0
                cost_sum = 0

            # save the best model so far, in addition, save the latest model
            # into a separate file with the iteration number for external eval
            if numpy.mod(training_progress.uidx, saveFreq) == 0:
                print 'Saving the best model...',
                if best_p is not None:
                    params = best_p
                    optimizer_params = best_opt_p
                else:
                    params = unzip_from_theano(tparams, excluding_prefix='prior_')
                    optimizer_params = unzip_from_theano(optimizer_tparams, excluding_prefix='prior_')

                numpy.savez(saveto, **params)
                numpy.savez(saveto + '.gradinfo', **optimizer_params)
                training_progress.save_to_json(training_progress_file)
                print 'Done'

                # save with uidx
                if not overwrite:
                    print 'Saving the model at iteration {}...'.format(training_progress.uidx),
                    saveto_uidx = '{}.iter{}.npz'.format(
                        os.path.splitext(saveto)[0], training_progress.uidx)

                    numpy.savez(saveto_uidx, **unzip_from_theano(tparams, excluding_prefix='prior_'))
                    numpy.savez(saveto_uidx + '.gradinfo', **unzip_from_theano(optimizer_tparams, excluding_prefix='prior_'))
                    training_progress.save_to_json(saveto_uidx+'.progress.json')
                    print 'Done'


            # generate some samples with the model and display them
            if sampleFreq and numpy.mod(training_progress.uidx, sampleFreq) == 0:
                # FIXME: random selection?
                for jj in xrange(numpy.minimum(5, x.shape[2])):
                    stochastic = True
                    x_current = x[:, :, jj][:, :, None]

                    # remove padding
                    x_current = x_current[:,:x_mask.astype('int64')[:, jj].sum(),:]

                    sample, score, sample_word_probs, alignment, hyp_graph = gen_sample([f_init], [f_next],
                                               x_current,
                                               trng=trng, k=1,
                                               maxlen=30,
                                               stochastic=stochastic,
                                               argmax=False,
                                               suppress_unk=False,
                                               return_hyp_graph=False)
                    print 'Source ', jj, ': ',
                    for pos in range(x.shape[1]):
                        if x[0, pos, jj] == 0:
                            break
                        for factor in range(factors):
                            vv = x[factor, pos, jj]
                            if vv in worddicts_r[factor]:
                                sys.stdout.write(worddicts_r[factor][vv])
                            else:
                                sys.stdout.write('UNK')
                            if factor+1 < factors:
                                sys.stdout.write('|')
                            else:
                                sys.stdout.write(' ')
                    print
                    print 'Truth ', jj, ' : ',
                    for vv in y[:, jj]:
                        if vv == 0:
                            break
                        if vv in worddicts_r[-1]:
                            print worddicts_r[-1][vv],
                        else:
                            print 'UNK',
                    print
                    print 'Sample ', jj, ': ',
                    if stochastic:
                        ss = sample[0]
                    else:
                        score = score / numpy.array([len(s) for s in sample])
                        ss = sample[score.argmin()]
                    for vv in ss:
                        if vv == 0:
                            break
                        if vv in worddicts_r[-1]:
                            print worddicts_r[-1][vv],
                        else:
                            print 'UNK',
                    print

            # validate model on validation set and early stop if necessary
            if valid and validFreq and numpy.mod(training_progress.uidx, validFreq) == 0:
                use_noise.set_value(0.)
                valid_errs, alignment = pred_probs(f_log_probs, prepare_data,
                                        model_options, valid)
                valid_err = valid_errs.mean()
                training_progress.history_errs.append(float(valid_err))

                if training_progress.uidx == 0 or valid_err <= numpy.array(training_progress.history_errs).min():
                    best_p = unzip_from_theano(tparams, excluding_prefix='prior_')
                    best_opt_p = unzip_from_theano(optimizer_tparams, excluding_prefix='prior_')
                    training_progress.bad_counter = 0
                if valid_err >= numpy.array(training_progress.history_errs).min():
                    training_progress.bad_counter += 1
                    if training_progress.bad_counter > patience:
                        if use_domain_interpolation and (training_progress.domain_interpolation_cur < domain_interpolation_max):
                            training_progress.domain_interpolation_cur = min(training_progress.domain_interpolation_cur + domain_interpolation_inc, domain_interpolation_max)
                            print 'No progress on the validation set, increasing domain interpolation rate to %s and resuming from best params' % training_progress.domain_interpolation_cur
                            train.adjust_domain_interpolation_rate(training_progress.domain_interpolation_cur)
                            if best_p is not None:
                                zip_to_theano(best_p, tparams)
                                zip_to_theano(best_opt_p, optimizer_tparams)
                            training_progress.bad_counter = 0
                        else:
                            print 'Valid ', valid_err
                            print 'Early Stop!'
                            training_progress.estop = True
                            break

                print 'Valid ', valid_err

                if external_validation_script:
                    print "Calling external validation script"
                    if p_validation is not None and p_validation.poll() is None:
                        print "Waiting for previous validation run to finish"
                        print "If this takes too long, consider increasing validation interval, reducing validation set size, or speeding up validation by using multiple processes"
                        valid_wait_start = time.time()
                        p_validation.wait()
                        print "Waited for {0:.1f} seconds".format(time.time()-valid_wait_start)
                    print 'Saving  model...',
                    params = unzip_from_theano(tparams, excluding_prefix='prior_')
                    optimizer_params = unzip_from_theano(optimizer_tparams, excluding_prefix='prior_')
                    numpy.savez(saveto +'.dev', **params)
                    numpy.savez(saveto +'.dev.gradinfo', **optimizer_params)
                    training_progress.save_to_json(saveto+'.dev.progress.json')
                    json.dump(model_options, open('%s.dev.npz.json' % saveto, 'wb'), indent=2)
                    print 'Done'
                    p_validation = Popen([external_validation_script])

            # finish after this many updates
            if training_progress.uidx >= finish_after:
                print 'Finishing after %d iterations!' % training_progress.uidx
                training_progress.estop = True
                break

        print 'Seen %d samples' % n_samples

        if training_progress.estop:
            break

    if best_p is not None:
        zip_to_theano(best_p, tparams)
        zip_to_theano(best_opt_p, optimizer_tparams)

    if valid:
        use_noise.set_value(0.)
        valid_errs, alignment = pred_probs(f_log_probs, prepare_data,
                                        model_options, valid)
        valid_err = valid_errs.mean()

        print 'Valid ', valid_err

    if best_p is not None:
        params = copy.copy(best_p)
        optimizer_params = copy.copy(best_opt_p)

    else:
        params = unzip_from_theano(tparams, excluding_prefix='prior_')
        optimizer_params = unzip_from_theano(optimizer_tparams, excluding_prefix='prior_')

<<<<<<< HEAD
    both_params = dict(params, **optimizer_params)
    numpy.savez(saveto, **both_params)
=======
    numpy.savez(saveto, **params)
    numpy.savez(saveto + '.gradinfo', **optimizer_params)
>>>>>>> da274002
    training_progress.save_to_json(training_progress_file)

    return valid_err


if __name__ == '__main__':
    parser = argparse.ArgumentParser()

    data = parser.add_argument_group('data sets; model loading and saving')
    data.add_argument('--datasets', type=str, required=True, metavar='PATH', nargs=2,
                         help="parallel training corpus (source and target)")
    data.add_argument('--dictionaries', type=str, required=True, metavar='PATH', nargs="+",
                         help="network vocabularies (one per source factor, plus target vocabulary)")
    data.add_argument('--model', type=str, default='model.npz', metavar='PATH', dest='saveto',
                         help="model file name (default: %(default)s)")
    data.add_argument('--saveFreq', type=int, default=30000, metavar='INT',
                         help="save frequency (default: %(default)s)")
    data.add_argument('--reload', action='store_true',  dest='reload_',
                         help="load existing model (if '--model' points to existing model)")
    data.add_argument('--no_reload_training_progress', action='store_false',  dest='reload_training_progress',
                         help="don't reload training progress (only used if --reload is enabled)")
    data.add_argument('--overwrite', action='store_true',
                         help="write all models to same file")

    network = parser.add_argument_group('network parameters')
    network.add_argument('--dim_word', type=int, default=512, metavar='INT',
                         help="embedding layer size (default: %(default)s)")
    network.add_argument('--dim', type=int, default=1000, metavar='INT',
                         help="hidden layer size (default: %(default)s)")
    network.add_argument('--n_words_src', type=int, default=None, metavar='INT',
                         help="source vocabulary size (default: %(default)s)")
    network.add_argument('--n_words', type=int, default=None, metavar='INT',
                         help="target vocabulary size (default: %(default)s)")
    network.add_argument('--enc_depth', type=int, default=1, metavar='INT',
                         help="number of encoder layers (default: %(default)s)")
    network.add_argument('--dec_depth', type=int, default=1, metavar='INT',
                         help="number of decoder layers (default: %(default)s)")

    network.add_argument('--enc_recurrence_transition_depth', type=int, default=1, metavar='INT',
                         help="number of GRU transition operations applied in the encoder. Minimum is 1. (Only applies to gru). (default: %(default)s)")
    network.add_argument('--enc_recurrence_transition_deep_input', action='store_true',
                         help="include input vectors in the GRU transitions after the second one in the encoder. (Only applies to gru)")
    network.add_argument('--dec_base_recurrence_transition_depth', type=int, default=2, metavar='INT',
                         help="number of GRU transition operations applied in the first layer of the decoder. Minimum is 2.  (Only applies to gru_cond). (default: %(default)s)")
    network.add_argument('--dec_base_recurrence_transition_deep_context', action='store_true',
                         help="include context vectors in the GRU transitions after the second one in the first layer of the decoder. (Only applies to gru_cond)")
    network.add_argument('--dec_high_recurrence_transition_depth', type=int, default=1, metavar='INT',
                         help="number of GRU transition operations applied in the higher layers of the decoder. Minimum is 1. (Only applies to gru). (default: %(default)s)")
    network.add_argument('--dec_high_recurrence_transition_deep_input', action='store_true',
                         help="include input vectors in the GRU transitions after the second one in the higher layers of the decoder. (Only applies to gru)")

    network.add_argument('--dec_deep_context', action='store_true',
                         help="pass context vector (from first layer) to deep decoder layers")
    network.add_argument('--enc_depth_bidirectional', type=int, default=None, metavar='INT',
                         help="number of bidirectional encoder layer; if enc_depth is greater, remaining layers are unidirectional; by default, all layers are bidirectional.")
    network.add_argument('--output_depth', type=int, default=1, metavar='INT',
                         help="number of deep output layers (default: %(default)s)")

    network.add_argument('--factors', type=int, default=1, metavar='INT',
                         help="number of input factors (default: %(default)s)")
    network.add_argument('--dim_per_factor', type=int, default=None, nargs='+', metavar='INT',
                         help="list of word vector dimensionalities (one per factor): '--dim_per_factor 250 200 50' for total dimensionality of 500 (default: %(default)s)")
    network.add_argument('--use_dropout', action="store_true",
                         help="use dropout layer (default: %(default)s)")
    network.add_argument('--dropout_embedding', type=float, default=0.2, metavar="FLOAT",
                         help="dropout for input embeddings (0: no dropout) (default: %(default)s)")
    network.add_argument('--dropout_hidden', type=float, default=0.2, metavar="FLOAT",
                         help="dropout for hidden layer (0: no dropout) (default: %(default)s)")
    network.add_argument('--dropout_source', type=float, default=0, metavar="FLOAT",
                         help="dropout source words (0: no dropout) (default: %(default)s)")
    network.add_argument('--dropout_target', type=float, default=0, metavar="FLOAT",
                         help="dropout target words (0: no dropout) (default: %(default)s)")
    network.add_argument('--layer_normalisation', action="store_true",
                         help="use layer normalisation (default: %(default)s)")
    network.add_argument('--weight_normalisation', action="store_true",
                         help=" normalize weights (default: %(default)s)")
    network.add_argument('--tie_encoder_decoder_embeddings', action="store_true", dest="tie_encoder_decoder_embeddings",
                         help="tie the input embeddings of the encoder and the decoder (first factor only). Source and target vocabulary size must the same")
    network.add_argument('--tie_decoder_embeddings', action="store_true", dest="tie_decoder_embeddings",
                         help="tie the input embeddings of the decoder with the softmax output embeddings")
    #network.add_argument('--encoder', type=str, default='gru',
                         #choices=['gru'],
                         #help='encoder recurrent layer')
    #network.add_argument('--decoder', type=str, default='gru_cond',
                         #choices=['gru_cond'],
                         #help='first decoder recurrent layer')
    network.add_argument('--decoder_deep', type=str, default='gru',
                         choices=['gru', 'gru_cond', 'gru_cond_reuse_att'],
                         help='decoder recurrent layer after first one')

    training = parser.add_argument_group('training parameters')
    training.add_argument('--maxlen', type=int, default=100, metavar='INT',
                         help="maximum sequence length (default: %(default)s)")
    training.add_argument('--optimizer', type=str, default="adam",
                         choices=['adam', 'adadelta', 'rmsprop', 'sgd', 'sgdmomentum'],
                         help="optimizer (default: %(default)s)")
    training.add_argument('--batch_size', type=int, default=80, metavar='INT',
                         help="minibatch size (default: %(default)s)")
    training.add_argument('--max_epochs', type=int, default=5000, metavar='INT',
                         help="maximum number of epochs (default: %(default)s)")
    training.add_argument('--finish_after', type=int, default=10000000, metavar='INT',
                         help="maximum number of updates (minibatches) (default: %(default)s)")
    training.add_argument('--decay_c', type=float, default=0, metavar='FLOAT',
                         help="L2 regularization penalty (default: %(default)s)")
    training.add_argument('--map_decay_c', type=float, default=0, metavar='FLOAT',
                         help="L2 regularization penalty towards original weights (default: %(default)s)")
    training.add_argument('--clip_c', type=float, default=1, metavar='FLOAT',
                         help="gradient clipping threshold (default: %(default)s)")
    training.add_argument('--lrate', type=float, default=0.0001, metavar='FLOAT',
                         help="learning rate (default: %(default)s)")
    training.add_argument('--no_shuffle', action="store_false", dest="shuffle_each_epoch",
                         help="disable shuffling of training data (for each epoch)")
    training.add_argument('--no_sort_by_length', action="store_false", dest="sort_by_length",
                         help='do not sort sentences in maxibatch by length')
    training.add_argument('--maxibatch_size', type=int, default=20, metavar='INT',
                         help='size of maxibatch (number of minibatches that are sorted by length) (default: %(default)s)')
    training.add_argument('--objective', choices=['CE', 'MRT'], default='CE',
                         help='training objective. CE: cross-entropy minimization (default); MRT: Minimum Risk Training (https://www.aclweb.org/anthology/P/P16/P16-1159.pdf)')
    training.add_argument('--encoder_truncate_gradient', type=int, default=-1, metavar='INT',
                         help="truncate BPTT gradients in the encoder to this value. Use -1 for no truncation (default: %(default)s)")
    training.add_argument('--decoder_truncate_gradient', type=int, default=-1, metavar='INT',
                         help="truncate BPTT gradients in the encoder to this value. Use -1 for no truncation (default: %(default)s)")

    validation = parser.add_argument_group('validation parameters')
    validation.add_argument('--valid_datasets', type=str, default=None, metavar='PATH', nargs=2,
                         help="parallel validation corpus (source and target) (default: %(default)s)")
    validation.add_argument('--valid_batch_size', type=int, default=80, metavar='INT',
                         help="validation minibatch size (default: %(default)s)")
    validation.add_argument('--validFreq', type=int, default=10000, metavar='INT',
                         help="validation frequency (default: %(default)s)")
    validation.add_argument('--patience', type=int, default=10, metavar='INT',
                         help="early stopping patience (default: %(default)s)")
    validation.add_argument('--external_validation_script', type=str, default=None, metavar='PATH',
                         help="location of validation script (to run your favorite metric for validation) (default: %(default)s)")

    display = parser.add_argument_group('display parameters')
    display.add_argument('--dispFreq', type=int, default=1000, metavar='INT',
                         help="display loss after INT updates (default: %(default)s)")
    display.add_argument('--sampleFreq', type=int, default=10000, metavar='INT',
                         help="display some samples after INT updates (default: %(default)s)")

    mrt = parser.add_argument_group('minimum risk training parameters')
    mrt.add_argument('--mrt_alpha', type=float, default=0.005, metavar='FLOAT',
                         help="MRT alpha (default: %(default)s)")
    mrt.add_argument('--mrt_samples', type=int, default=100, metavar='INT',
                         help="samples per source sentence (default: %(default)s)")
    mrt.add_argument('--mrt_samples_meanloss', type=int, default=10, metavar='INT',
                         help="draw n independent samples to calculate mean loss (which is subtracted from loss) (default: %(default)s)")
    mrt.add_argument('--mrt_loss', type=str, default='SENTENCEBLEU n=4', metavar='STR',
                         help='loss used in MRT (default: %(default)s)')
    mrt.add_argument('--mrt_reference', action="store_true",
                         help='add reference to MRT samples.')
    mrt.add_argument('--mrt_ml_mix', type=float, default=0, metavar='FLOAT',
                     help="mix in ML objective in MRT training with this scaling factor (default: %(default)s)")

    domain_interpolation = parser.add_argument_group('domain interpolation parameters')
    domain_interpolation.add_argument('--use_domain_interpolation', action='store_true',  dest='use_domain_interpolation',
                         help="interpolate between an out-domain training corpus and an in-domain training corpus")
    domain_interpolation.add_argument('--domain_interpolation_min', type=float, default=0.1, metavar='FLOAT',
                         help="minimum (initial) fraction of in-domain training data (default: %(default)s)")
    domain_interpolation.add_argument('--domain_interpolation_max', type=float, default=1.0, metavar='FLOAT',
                         help="maximum fraction of in-domain training data (default: %(default)s)")
    domain_interpolation.add_argument('--domain_interpolation_inc', type=float, default=0.1, metavar='FLOAT',
                         help="interpolation increment to be applied each time patience runs out, until maximum amount of interpolation is reached (default: %(default)s)")
    domain_interpolation.add_argument('--domain_interpolation_indomain_datasets', type=str, metavar='PATH', nargs=2,
                         help="indomain parallel training corpus (source and target)")

    args = parser.parse_args()

    #print vars(args)
    train(**vars(args))

#    Profile peak GPU memory usage by uncommenting next line and enabling theano CUDA memory profiling (http://deeplearning.net/software/theano/tutorial/profiling.html)
#    print theano.sandbox.cuda.theano_allocated()<|MERGE_RESOLUTION|>--- conflicted
+++ resolved
@@ -1036,10 +1036,6 @@
 
     # Model options
     model_options = OrderedDict(sorted(locals().copy().items()))
-<<<<<<< HEAD
-=======
-
->>>>>>> da274002
 
     if model_options['dim_per_factor'] == None:
         if factors == 1:
@@ -1316,19 +1312,11 @@
                 last_disp_samples += xlen
                 last_words += (numpy.sum(x_mask) + numpy.sum(y_mask))/2.0
 
-<<<<<<< HEAD
-                if optimizer in ['adam']: #TODO: this could also be done for other optimizers
+                if optimizer in ['adam', 'sgdmomentum']: #TODO: this could also be done for other optimizers
                     # compute cost, grads and update parameters
                     cost = f_update(lrate, x, x_mask, y, y_mask)
                 else:
                     # compute cost, grads and copy grads to shared variables
-=======
-                if optimizer in ['adam', 'sgdmomentum']: #TODO: this could also be done for other optimizers
-                    # compute cost, grads and update parameters
-                    cost = f_update(lrate, x, x_mask, y, y_mask)
-                else:
-                    # compute cost, grads and copy grads to shared variables 
->>>>>>> da274002
                     cost = f_grad_shared(x, x_mask, y, y_mask)
                     # do the update on parameters
                     f_update(lrate)
@@ -1408,19 +1396,11 @@
                     scorer.set_reference(y_s)
                     loss = mean_loss - numpy.array(scorer.score_matrix(samples), dtype=floatX)
 
-<<<<<<< HEAD
-                    if optimizer in ['adam']: #TODO: this could also be done for other optimizers
+                    if optimizer in ['adam', 'sgdmomentum']: #TODO: this could also be done for other optimizers
                         # compute cost, grads and update parameters
                         cost = f_update(lrate, x, x_mask, y, y_mask, loss)
                     else:
                         # compute cost, grads and copy grads to shared variables
-=======
-                    if optimizer in ['adam', 'sgdmomentum']: #TODO: this could also be done for other optimizers
-                        # compute cost, grads and update parameters
-                        cost = f_update(lrate, x, x_mask, y, y_mask, loss)
-                    else:
-                        # compute cost, grads and copy grads to shared variables 
->>>>>>> da274002
                         cost = f_grad_shared(x, x_mask, y, y_mask, loss)
                         # do the update on parameters
                         f_update(lrate)
@@ -1611,13 +1591,8 @@
         params = unzip_from_theano(tparams, excluding_prefix='prior_')
         optimizer_params = unzip_from_theano(optimizer_tparams, excluding_prefix='prior_')
 
-<<<<<<< HEAD
-    both_params = dict(params, **optimizer_params)
-    numpy.savez(saveto, **both_params)
-=======
     numpy.savez(saveto, **params)
     numpy.savez(saveto + '.gradinfo', **optimizer_params)
->>>>>>> da274002
     training_progress.save_to_json(training_progress_file)
 
     return valid_err
