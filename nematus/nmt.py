--- conflicted
+++ resolved
@@ -318,11 +318,7 @@
 
             if config.sampleFreq and progress.uidx % config.sampleFreq == 0:
                 x_small, x_mask_small, y_small = x_in[:, :, :10], x_mask_in[:, :10], y_in[:, :10]
-<<<<<<< HEAD
-                samples = model.sample(sess, x_small, x_mask_small, target_lang)
-=======
-                samples = replicas[0].sample(sess, x_small, x_mask_small)
->>>>>>> 3a5f2de1
+                samples = replicas[0].sample(sess, x_small, x_mask_small, target_lang)
                 assert len(samples) == len(x_small.T) == len(y_small.T), (len(samples), x_small.shape, y_small.shape)
                 for xx, yy, ss in zip(x_small.T, y_small.T, samples):
                     source = util.factoredseq2words(xx, num_to_multi_source,
@@ -335,11 +331,7 @@
 
             if config.beamFreq and progress.uidx % config.beamFreq == 0:
                 x_small, x_mask_small, y_small = x_in[:, :, :10], x_mask_in[:, :10], y_in[:,:10]
-<<<<<<< HEAD
-                samples = model.beam_search(sess, x_small, x_mask_small, target_lang, config.beam_size)
-=======
-                samples = replicas[0].beam_search(sess, x_small, x_mask_small, config.beam_size)
->>>>>>> 3a5f2de1
+                samples = replicas[0].beam_search(sess, x_small, x_mask_small, target_lang, config.beam_size)
                 # samples is a list with shape batch x beam x len
                 assert len(samples) == len(x_small.T) == len(y_small.T), (len(samples), x_small.shape, y_small.shape)
                 for xx, yy, ss in zip(x_small.T, y_small.T, samples):
