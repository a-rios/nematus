--- conflicted
+++ resolved
@@ -17,14 +17,9 @@
 import numpy
 import tensorflow as tf
 
-<<<<<<< HEAD
 from data_iterator import TextIterator, MultiTargetIterator
-
-=======
-from data_iterator import TextIterator
 import exception
 import inference
->>>>>>> cac986e8
 from model import StandardModel
 import model_loader
 from model_updater import ModelUpdater
@@ -77,66 +72,6 @@
     logging.info('Done')
     return text_iterator, valid_text_iterator
 
-<<<<<<< HEAD
-def load_dictionaries(config):
-    source_to_num = [util.load_dict(d) for d in config.source_dicts]
-    target_to_num = [util.load_dict(d) for d in config.target_dicts]
-    num_to_source = [util.reverse_dict(d) for d in source_to_num]
-    num_to_target = [util.reverse_dict(d) for d in target_to_num]
-    return source_to_num, target_to_num, num_to_source, num_to_target
-
-def read_all_lines(config, sentences, batch_size, src_lang_idx=0):
-    def adjust_source_indices(w, src_lang_idx, vocab_sizes):
-        num_factors = len(w)
-        num_langs = len(vocab_sizes) / num_factors
-        offsets = [0] * num_factors
-        for i in range(num_factors):
-            for j in range(src_lang_idx):
-                offsets[i] += vocab_sizes[i * num_langs + j]
-        return [index + offsets[i] for i, index in enumerate(w)]
-    source_to_num, _, _, _ = load_dictionaries(config)
-
-    if config.source_vocab_sizes != None:
-        assert len(config.source_vocab_sizes) == len(source_to_num)
-        for d, vocab_size in zip(source_to_num, config.source_vocab_sizes):
-            if vocab_size != None and vocab_size > 0:
-                for key, idx in d.items():
-                    if idx >= vocab_size:
-                        del d[key]
-
-    lines = []
-    for sent in sentences:
-        line = []
-        for w in sent.strip().split():
-            if config.factors == 1:
-                w = [source_to_num[0][w] if w in source_to_num[0] else 1]
-            else:
-                w = [source_to_num[i][f] if f in source_to_num[i] else 1
-                                         for (i,f) in enumerate(w.split('|'))]
-                if len(w) != config.factors:
-                    raise exception.Error(
-                        'Expected {0} factors, but input word has {1}\n'.format(
-                            config.factors, len(w)))
-            w = adjust_source_indices(w, src_lang_idx,
-                                      config.source_vocab_sizes)
-            line.append(w)
-        lines.append(line)
-    lines = numpy.array(lines)
-    lengths = numpy.array(map(lambda l: len(l), lines))
-    lengths = numpy.array(lengths)
-    idxs = lengths.argsort()
-    lines = lines[idxs]
-
-    #merge into batches
-    batches = []
-    for i in range(0, len(lines), batch_size):
-        batch = lines[i:i+batch_size]
-        batches.append(batch)
-
-    return batches, idxs
-
-=======
->>>>>>> cac986e8
 
 def train(config, sess):
     assert (config.prior_model != None and (tf.train.checkpoint_exists(os.path.abspath(config.prior_model))) or (config.map_decay_c==0.0)), \
@@ -188,13 +123,9 @@
     json.dump(config_as_dict, open('%s.json' % config.saveto, 'wb'), indent=2)
 
     text_iterator, valid_text_iterator = load_data(config)
-<<<<<<< HEAD
-    _, _, num_to_source, num_to_target = load_dictionaries(config)
+    _, _, num_to_source, num_to_target = util.load_dictionaries(config)
     num_to_multi_source, vocab_offsets = util.combine_source_dicts(
         num_to_source, config.factors, config.source_vocab_sizes)
-=======
-    _, _, num_to_source, num_to_target = util.load_dictionaries(config)
->>>>>>> cac986e8
     total_loss = 0.
     n_sents, n_words = 0, 0
     last_time = time.time()
@@ -382,34 +313,6 @@
     return losses
 
 
-<<<<<<< HEAD
-def validate_helper(config, sess):
-    # FIXME multi target
-    logging.info('Building model...')
-    model = StandardModel(options)
-    saver = init_or_restore_variables(config, sess)
-    valid_text_iterator = TextIterator(
-                        source=config.valid_source_dataset,
-                        target=config.valid_target_dataset,
-                        source_dicts=config.source_dicts,
-                        target_dict=config.target_dict,
-                        batch_size=config.valid_batch_size,
-                        maxlen=config.maxlen,
-                        source_vocab_sizes=config.source_vocab_sizes,
-                        target_vocab_size=config.target_vocab_size,
-                        shuffle_each_epoch=False,
-                        sort_by_length=False, #TODO
-                        use_factor=(config.factors > 1),
-                        maxibatch_size=config.maxibatch_size)
-    costs = validate(config, sess, valid_text_iterator, model)
-    lines = open(config.valid_target_dataset).readlines()
-    for cost, line in zip(costs, lines):
-        logging.info("{0} {1}".format(cost,line.strip()))
-
-
-
-=======
->>>>>>> cac986e8
 def parse_args():
     parser = argparse.ArgumentParser()
 
