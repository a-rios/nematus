#!/usr/bin/env python
# -*- coding: utf-8 -*-
'''
Build a neural machine translation model with soft attention
'''
import collections
from datetime import datetime
import json
import os
import logging
import subprocess
import sys
import tempfile
import time

import numpy
import tensorflow as tf

from config import read_config_from_cmdline
from data_iterator import TextIterator
import inference
from learning_schedule import ConstantSchedule, TransformerSchedule
import model_loader
from model_updater import ModelUpdater
import rnn_model
from transformer import Transformer as TransformerModel
import util


def load_data(config):
    logging.info('Reading data...')
    text_iterator = TextIterator(
                        source=config.source_dataset,
                        target=config.target_dataset,
                        source_dicts=config.source_dicts,
                        target_dict=config.target_dict,
                        batch_size=config.batch_size,
                        maxlen=config.maxlen,
                        source_vocab_sizes=config.source_vocab_sizes,
                        target_vocab_size=config.target_vocab_size,
                        skip_empty=True,
                        shuffle_each_epoch=config.shuffle_each_epoch,
                        sort_by_length=config.sort_by_length,
                        use_factor=(config.factors > 1),
                        maxibatch_size=config.maxibatch_size,
                        token_batch_size=config.token_batch_size,
                        keep_data_in_memory=config.keep_train_set_in_memory)

    if config.validFreq and config.valid_source_dataset and config.valid_target_dataset:
        valid_text_iterator = TextIterator(
                            source=config.valid_source_dataset,
                            target=config.valid_target_dataset,
                            source_dicts=config.source_dicts,
                            target_dict=config.target_dict,
                            batch_size=config.valid_batch_size,
                            maxlen=config.maxlen,
                            source_vocab_sizes=config.source_vocab_sizes,
                            target_vocab_size=config.target_vocab_size,
                            shuffle_each_epoch=False,
                            sort_by_length=True,
                            use_factor=(config.factors > 1),
                            maxibatch_size=config.maxibatch_size,
                            token_batch_size=config.valid_token_batch_size)
    else:
        logging.info('no validation set loaded')
        valid_text_iterator = None
    logging.info('Done')
    return text_iterator, valid_text_iterator


def train(config, sess):
    assert (config.prior_model != None and (tf.train.checkpoint_exists(os.path.abspath(config.prior_model))) or (config.map_decay_c==0.0)), \
    "MAP training requires a prior model file: Use command-line option --prior_model"

    # Construct the graph, with one model replica per GPU

    num_gpus = len(util.get_available_gpus())
    num_replicas = max(1, num_gpus)

    logging.info('Building model...')
    replicas = []
    for i in range(num_replicas):
        device_type = "GPU" if num_gpus > 0 else "CPU"
        device_spec = tf.DeviceSpec(device_type=device_type, device_index=i)
        with tf.device(device_spec):
            #with tf.variable_scope(tf.get_variable_scope(), reuse=(i>0)):
            with tf.variable_scope(tf.get_variable_scope(),
                                   reuse=tf.AUTO_REUSE):
                if config.model_type == "transformer":
                    model = TransformerModel(config)
                else:
                    model = rnn_model.RNNModel(config)
                replicas.append(model)

    init = tf.zeros_initializer(dtype=tf.int32)
    global_step = tf.get_variable('time', [], initializer=init, trainable=False)

    if config.learning_schedule == "constant":
        schedule = ConstantSchedule(config.learning_rate)
    elif config.learning_schedule == "transformer":
        schedule = TransformerSchedule(global_step=global_step,
                                       dim=config.state_size,
                                       warmup_steps=config.warmup_steps)
    else:
        logging.error('Learning schedule type is not valid: {}'.format(
            config.learning_schedule))
        sys.exit(1)

    if config.optimizer == 'adam':
        optimizer = tf.train.AdamOptimizer(learning_rate=schedule.learning_rate,
                                           beta1=config.adam_beta1,
                                           beta2=config.adam_beta2,
                                           epsilon=config.adam_epsilon)
    else:
        logging.error('No valid optimizer defined: {}'.format(config.optimizer))
        sys.exit(1)

    if config.summaryFreq:
        summary_dir = (config.summary_dir if config.summary_dir is not None
                       else os.path.abspath(os.path.dirname(config.saveto)))
        writer = tf.summary.FileWriter(summary_dir, sess.graph)
    else:
        writer = None

    updater = ModelUpdater(config, num_gpus, replicas, optimizer, global_step,
                           writer)

    saver, progress = model_loader.init_or_restore_variables(
        config, sess, train=True)

    global_step.load(progress.uidx, sess)

    # Use an InferenceModelSet to abstract over model types for sampling and
    # beam search. Multi-GPU sampling and beam search are not currently
    # supported, so we just use the first replica.
    model_set = inference.InferenceModelSet([replicas[0]], [config])

    #save model options
    config_as_dict = collections.OrderedDict(sorted(vars(config).items()))
    json.dump(config_as_dict, open('%s.json' % config.saveto, 'wb'), indent=2)

    text_iterator, valid_text_iterator = load_data(config)
    _, _, num_to_source, num_to_target = util.load_dictionaries(config)
    total_loss = 0.
    n_sents, n_words = 0, 0
    last_time = time.time()
    logging.info("Initial uidx={}".format(progress.uidx))
    for progress.eidx in xrange(progress.eidx, config.max_epochs):
        logging.info('Starting epoch {0}'.format(progress.eidx))
        for source_sents, target_sents in text_iterator:
            if len(source_sents[0][0]) != config.factors:
                logging.error('Mismatch between number of factors in settings ({0}), and number in training corpus ({1})\n'.format(config.factors, len(source_sents[0][0])))
                sys.exit(1)
            x_in, x_mask_in, y_in, y_mask_in = util.prepare_data(
                source_sents, target_sents, config.factors, maxlen=None)
            if x_in is None:
                logging.info('Minibatch with zero sample under length {0}'.format(config.maxlen))
                continue
            write_summary_for_this_batch = config.summaryFreq and ((progress.uidx % config.summaryFreq == 0) or (config.finish_after and progress.uidx % config.finish_after == 0))
            (factors, seqLen, batch_size) = x_in.shape

            loss = updater.update(sess, x_in, x_mask_in, y_in, y_mask_in,
                                  write_summary_for_this_batch)
            total_loss += loss
            n_sents += batch_size
            n_words += int(numpy.sum(y_mask_in))
            progress.uidx += 1

            if config.dispFreq and progress.uidx % config.dispFreq == 0:
                duration = time.time() - last_time
                disp_time = datetime.now().strftime('[%Y-%m-%d %H:%M:%S]')
                logging.info('{0} Epoch: {1} Update: {2} Loss/word: {3} Words/sec: {4} Sents/sec: {5}'.format(disp_time, progress.eidx, progress.uidx, total_loss/n_words, n_words/duration, n_sents/duration))
                last_time = time.time()
                total_loss = 0.
                n_sents = 0
                n_words = 0

            if config.sampleFreq and progress.uidx % config.sampleFreq == 0:
                x_small, x_mask_small, y_small = x_in[:, :, :10], x_mask_in[:, :10], y_in[:, :10]
                samples = model_set.sample(sess, x_small, x_mask_small)
                assert len(samples) == len(x_small.T) == len(y_small.T), (len(samples), x_small.shape, y_small.shape)
                for xx, yy, ss in zip(x_small.T, y_small.T, samples):
                    source = util.factoredseq2words(xx, num_to_source)
                    target = util.seq2words(yy, num_to_target)
                    sample = util.seq2words(ss, num_to_target)
                    logging.info('SOURCE: {}'.format(source))
                    logging.info('TARGET: {}'.format(target))
                    logging.info('SAMPLE: {}'.format(sample))

            if config.beamFreq and progress.uidx % config.beamFreq == 0:
                x_small, x_mask_small, y_small = x_in[:, :, :10], x_mask_in[:, :10], y_in[:,:10]
                samples = model_set.beam_search(sess, x_small, x_mask_small,
                                               config.beam_size,
                                               normalization_alpha=0.0)
                # samples is a list with shape batch x beam x len
                assert len(samples) == len(x_small.T) == len(y_small.T), (len(samples), x_small.shape, y_small.shape)
                for xx, yy, ss in zip(x_small.T, y_small.T, samples):
                    source = util.factoredseq2words(xx, num_to_source)
                    target = util.seq2words(yy, num_to_target)
                    logging.info('SOURCE: {}'.format(source))
                    logging.info('TARGET: {}'.format(target))
                    for i, (sample_seq, cost) in enumerate(ss):
                        sample = util.seq2words(sample_seq, num_to_target)
                        msg = 'SAMPLE {}: {} Cost/Len/Avg {}/{}/{}'.format(
                            i, sample, cost, len(sample), cost/len(sample))
                        logging.info(msg)

            if config.validFreq and progress.uidx % config.validFreq == 0:
                valid_ce = validate(sess, replicas[0], config,
                                    valid_text_iterator)
                if (len(progress.history_errs) == 0 or
                    valid_ce < min(progress.history_errs)):
                    progress.history_errs.append(valid_ce)
                    progress.bad_counter = 0
                    saver.save(sess, save_path=config.saveto)
                    progress_path = '{0}.progress.json'.format(config.saveto)
                    progress.save_to_json(progress_path)
                else:
                    progress.history_errs.append(valid_ce)
                    progress.bad_counter += 1
                    if progress.bad_counter > config.patience:
                        logging.info('Early Stop!')
                        progress.estop = True
                        break
                if config.valid_script is not None:
                    score = validate_with_script(sess, replicas[0], config)
                    need_to_save = (score is not None and
                        (len(progress.valid_script_scores) == 0 or
                         score > max(progress.valid_script_scores)))
                    if score is None:
                        score = 0.0  # ensure a valid value is written
                    progress.valid_script_scores.append(score)
                    if need_to_save:
                        save_path = config.saveto + ".best-valid-script"
                        saver.save(sess, save_path=save_path)
                        progress_path = '{}.progress.json'.format(save_path)
                        progress.save_to_json(progress_path)

            if config.saveFreq and progress.uidx % config.saveFreq == 0:
                saver.save(sess, save_path=config.saveto, global_step=progress.uidx)
                progress_path = '{0}-{1}.progress.json'.format(config.saveto, progress.uidx)
                progress.save_to_json(progress_path)

            if config.finish_after and progress.uidx % config.finish_after == 0:
                logging.info("Maximum number of updates reached")
                saver.save(sess, save_path=config.saveto, global_step=progress.uidx)
                progress.estop=True
                progress_path = '{0}-{1}.progress.json'.format(config.saveto, progress.uidx)
                progress.save_to_json(progress_path)
                break
        if progress.estop:
            break


def validate(session, model, config, text_iterator):
    ce_vals, token_counts = calc_cross_entropy_per_sentence(
        sess, model, config, text_iterator, normalization_alpha=0.0)
    num_sents = len(ce_vals)
    num_tokens = sum(token_counts)
    sum_ce = sum(ce_vals)
    avg_ce = sum_ce / num_sents
    logging.info('Validation cross entropy (AVG/SUM/N_SENTS/N_TOKENS): {0} ' \
                 '{1} {2} {3}'.format(avg_ce, sum_ce, num_sents, num_tokens))
    return avg_ce


def validate_with_script(sess, model, config):
    if config.valid_script == None:
        return None
    logging.info('Starting external validation.')
    out = tempfile.NamedTemporaryFile()
    inference.translate_file(input_file=open(config.valid_source_dataset),
                             output_file=out,
                             session=sess,
                             models=[model],
                             configs=[config],
                             beam_size=config.beam_size,
                             minibatch_size=config.valid_batch_size,
                             normalization_alpha=1.0)
    out.flush()
    args = [config.valid_script, out.name]
    proc = subprocess.Popen(args, stdin=None, stdout=subprocess.PIPE,
                            stderr=subprocess.PIPE)
    stdout, stderr = proc.communicate()
    if len(stderr) > 0:
        logging.info("Validation script wrote the following to standard "
                     "error:\n" + stderr)
    if proc.returncode != 0:
        logging.warning("Validation script failed (returned exit status of "
                        "{}).".format(proc.returncode))
        return None
    try:
        score = float(stdout.split()[0])
    except:
        logging.warning("Validation script output does not look like a score: "
                        "{}".format(stdout))
        return None
    logging.info("Validation script score: {}".format(score))
    return score


def calc_cross_entropy_per_sentence(session, model, config, text_iterator,
                                    normalization_alpha=0.0):
    """Calculates cross entropy values for a parallel corpus.

    By default (when normalization_alpha is 0.0), the sentence-level cross
    entropy is calculated. If normalization_alpha is 1.0 then the per-token
    cross entropy is calculated. Other values of normalization_alpha may be
    useful if the cross entropy value will be used as a score for selecting
    between translation candidates (e.g. in reranking an n-nbest list). Using
    a different (empirically determined) alpha value can help correct a model
    bias toward too-short / too-long sentences.

    TODO Support for multiple GPUs

    Args:
        session: TensorFlow session.
        model: a RNNModel object.
        config: model config.
        text_iterator: TextIterator.
        normalization_alpha: length normalization hyperparameter.

    Returns:
        A pair of lists. The first contains the (possibly normalized) cross
        entropy value for each sentence pair. The second contains the
        target-side token count for each pair (including the terminating
        <EOS> symbol).
    """
    ce_vals, token_counts = [], []
    for xx, yy in text_iterator:
        if len(xx[0][0]) != config.factors:
            logging.error('Mismatch between number of factors in settings ' \
                          '({0}) and number present in data ({1})'.format(
                          config.factors, len(xx[0][0])))
            sys.exit(1)
        x, x_mask, y, y_mask = util.prepare_data(xx, yy, config.factors,
                                                 maxlen=None)

        # Run the minibatch through the model to get the sentence-level cross
        # entropy values.
        feeds = {model.inputs.x: x,
                 model.inputs.x_mask: x_mask,
                 model.inputs.y: y,
                 model.inputs.y_mask: y_mask,
                 model.inputs.training: False}
        batch_ce_vals = sess.run(model.loss_per_sentence, feed_dict=feeds)

        # Optionally, do length normalization.
        batch_token_counts = [numpy.count_nonzero(s) for s in y_mask.T]
        if normalization_alpha:
            adjusted_lens = [n**normalization_alpha for n in batch_token_counts]
            batch_ce_vals /= numpy.array(adjusted_lens)

        ce_vals += list(batch_ce_vals)
        token_counts += batch_token_counts
        logging.info("Seen {}".format(len(ce_vals)))

    assert len(ce_vals) == len(token_counts)
    return ce_vals, token_counts


<<<<<<< HEAD
def parse_args():
    parser = argparse.ArgumentParser()

    data = parser.add_argument_group('data sets; model loading and saving')

    data.add_argument('--source_dataset', type=str, metavar='PATH', 
                         help="parallel training corpus (source)")
    data.add_argument('--target_dataset', type=str, metavar='PATH', 
                         help="parallel training corpus (target)")
    # parallel training corpus (source and target). Hidden option for backward compatibility
    data.add_argument('--datasets', type=str, metavar='PATH', nargs=2,
                         help=argparse.SUPPRESS)
    data.add_argument('--dictionaries', type=str, required=True, metavar='PATH', nargs="+",
                         help="network vocabularies (one per source factor, plus target vocabulary)")
    data.add_argument('--saveFreq', type=int, default=30000, metavar='INT',
                         help="save frequency (default: %(default)s)")
    data.add_argument('--model', '--saveto', type=str, default='model', metavar='PATH', dest='saveto',
                         help="model file name (default: %(default)s)")
    data.add_argument('--reload', type=str, default=None, metavar='PATH',
                         help="load existing model from this path. Set to \"latest_checkpoint\" to reload the latest checkpoint in the same directory of --model")
    data.add_argument('--no_reload_training_progress', action='store_false',  dest='reload_training_progress',
                         help="don't reload training progress (only used if --reload is enabled)")
    data.add_argument('--summary_dir', type=str, required=False, metavar='PATH', 
                         help="directory for saving summaries (default: same directory as the --model file)")
    data.add_argument('--summaryFreq', type=int, default=0, metavar='INT',
                         help="Save summaries after INT updates, if 0 do not save summaries (default: %(default)s)")

    network = parser.add_argument_group('network parameters')
    network.add_argument(
        '--model_type', type=str, default='rnn', choices=['rnn', 'transformer'],
        help="model type (default: %(default)s)")
    network.add_argument('--embedding_size', '--dim_word', type=int, default=512, metavar='INT',
                         help="embedding layer size (default: %(default)s)")
    network.add_argument('--state_size', '--dim', type=int, default=1000, metavar='INT',
                         help="hidden state size (default: %(default)s)")

    network.add_argument('--source_vocab_sizes', '--n_words_src', type=int, default=None, nargs='+', metavar='INT',
                         help="source vocabulary sizes (one per input factor) (default: %(default)s)")

    network.add_argument('--target_vocab_size', '--n_words', type=int, default=-1, metavar='INT',
                         help="target vocabulary size (default: %(default)s)")
    network.add_argument('--factors', type=int, default=1, metavar='INT',
                         help="number of input factors (default: %(default)s)")

    network.add_argument('--dim_per_factor', type=int, default=None, nargs='+', metavar='INT',
                         help="list of word vector dimensionalities (one per factor): '--dim_per_factor 250 200 50' for total dimensionality of 500 (default: %(default)s)")
    network.add_argument('--enc_depth', type=int, default=1, metavar='INT',
                         help="number of encoder layers (default: %(default)s)")
    network.add_argument('--enc_recurrence_transition_depth', type=int, default=1, metavar='INT',
                         help="number of GRU transition operations applied in the encoder. Minimum is 1. (Only applies to gru). (default: %(default)s)")
    network.add_argument('--dec_depth', type=int, default=1, metavar='INT',
                         help="number of decoder layers (default: %(default)s)")
    network.add_argument('--dec_base_recurrence_transition_depth', type=int, default=2, metavar='INT',
                         help="number of GRU transition operations applied in the first layer of the decoder. Minimum is 2.  (Only applies to gru_cond). (default: %(default)s)")
    network.add_argument('--dec_high_recurrence_transition_depth', type=int, default=1, metavar='INT',
                         help="number of GRU transition operations applied in the higher layers of the decoder. Minimum is 1. (Only applies to gru). (default: %(default)s)")
    network.add_argument('--dec_deep_context', action='store_true',
                         help="pass context vector (from first layer) to deep decoder layers")
    network.add_argument('--use_dropout', action="store_true",
                         help="use dropout layer (default: %(default)s)")
    network.add_argument('--dropout_embedding', type=float, default=0.2, metavar="FLOAT",
                         help="dropout for input embeddings (0: no dropout) (default: %(default)s)")
    network.add_argument('--dropout_hidden', type=float, default=0.2, metavar="FLOAT",
                         help="dropout for hidden layer (0: no dropout) (default: %(default)s)")
    network.add_argument('--dropout_source', type=float, default=0.0, metavar="FLOAT",
                         help="dropout source words (0: no dropout) (default: %(default)s)")
    network.add_argument('--dropout_target', type=float, default=0.0, metavar="FLOAT",
                         help="dropout target words (0: no dropout) (default: %(default)s)")
    network.add_argument('--use_layer_norm', '--layer_normalisation', action="store_true", dest="use_layer_norm",
                         help="Set to use layer normalization in encoder and decoder")
    network.add_argument('--tie_encoder_decoder_embeddings', action="store_true", dest="tie_encoder_decoder_embeddings",
                         help="tie the input embeddings of the encoder and the decoder (first factor only). Source and target vocabulary size must be the same")
    network.add_argument('--tie_decoder_embeddings', action="store_true", dest="tie_decoder_embeddings",
                         help="tie the input embeddings of the decoder with the softmax output embeddings")
    network.add_argument('--output_hidden_activation', type=str, default='tanh',
                         choices=['tanh', 'relu', 'prelu', 'linear'],
                         help='activation function in hidden layer of the output network (default: %(default)s)')
    network.add_argument('--softmax_mixture_size', type=int, default=1, metavar="INT",
                         help="number of softmax components to use (default: %(default)s)")

    training = parser.add_argument_group('training parameters')
    training.add_argument('--maxlen', type=int, default=100, metavar='INT',
                         help="maximum sequence length for training and validation (default: %(default)s)")
    training.add_argument('--batch_size', type=int, default=80, metavar='INT',
                         help="minibatch size (default: %(default)s)")
    training.add_argument('--token_batch_size', type=int, default=0, metavar='INT',
                          help="minibatch size (expressed in number of source or target tokens). Sentence-level minibatch size will be dynamic. If this is enabled, batch_size only affects sorting by length. (default: %(default)s)")
    training.add_argument('--max_epochs', type=int, default=5000, metavar='INT',
                         help="maximum number of epochs (default: %(default)s)")
    training.add_argument('--finish_after', type=int, default=10000000, metavar='INT',
                         help="maximum number of updates (minibatches) (default: %(default)s)")
    training.add_argument('--decay_c', type=float, default=0.0, metavar='FLOAT',
                         help="L2 regularization penalty (default: %(default)s)")
    training.add_argument('--map_decay_c', type=float, default=0.0, metavar='FLOAT',
                         help="MAP-L2 regularization penalty towards original weights (default: %(default)s)")
    training.add_argument('--prior_model', type=str, metavar='PATH',
                         help="Prior model for MAP-L2 regularization. Unless using \"--reload\", this will also be used for initialization.")
    training.add_argument('--clip_c', type=float, default=1.0, metavar='FLOAT',
                         help="gradient clipping threshold (default: %(default)s)")
    training.add_argument('--label_smoothing', type=float, default=0.0, metavar='FLOAT',
                         help="label smoothing (default: %(default)s)")
    training.add_argument('--no_shuffle', action="store_false", dest="shuffle_each_epoch",
                         help="disable shuffling of training data (for each epoch)")
    training.add_argument('--keep_train_set_in_memory', action="store_true", 
                         help="Keep training dataset lines stores in RAM during training")
    training.add_argument('--no_sort_by_length', action="store_false", dest="sort_by_length",
                         help='do not sort sentences in maxibatch by length')
    training.add_argument('--maxibatch_size', type=int, default=20, metavar='INT',
                         help='size of maxibatch (number of minibatches that are sorted by length) (default: %(default)s)')
    training.add_argument(
        '--loss_function', type=str, default="cross-entropy",
        choices=['cross-entropy', 'per-token-cross-entropy'],
        help="loss function (default: %(default)s)")
    training.add_argument(
        '--optimizer', type=str, default="adam", choices=['adam'],
        help="optimizer (default: %(default)s)")
    training.add_argument(
        '--learning_schedule', type=str, default='constant',
        choices=['constant', 'transformer'],
        help="learning schedule (default: %(default)s)")
    training.add_argument(
        '--learning_rate', '--lrate', type=float, default=0.0001,
        metavar='FLOAT',
        help="learning rate (default: %(default)s)")
    training.add_argument(
        '--warmup_steps', type=int, default=8000, metavar='INT',
        help='number of initial updates during which the learning rate is ' \
             'increased linearly during learning rate scheduling (default: ' \
             '%(default)s)')
    training.add_argument(
        '--adam_beta1', type=float, default=0.9, metavar='FLOAT',
        help='exponential decay rate for the first moment estimates ' \
             '(default: %(default)s)')
    training.add_argument(
        '--adam_beta2', type=float, default=0.999, metavar='FLOAT',
        help='exponential decay rate for the second moment estimates ' \
             '(default: %(default)s)')
    training.add_argument(
        '--adam_epsilon', type=float, default=1e-08, metavar='FLOAT', \
        help='constant for numerical stability (default: %(default)s)')

    validation = parser.add_argument_group('validation parameters')
    validation.add_argument('--valid_source_dataset', type=str, default=None, metavar='PATH', 
                         help="source validation corpus (default: %(default)s)")
    validation.add_argument('--valid_target_dataset', type=str, default=None, metavar='PATH',
                         help="target validation corpus (default: %(default)s)")
    # parallel validation corpus (source and target). Hidden option for backward compatibility
    validation.add_argument('--valid_datasets', type=str, default=None, metavar='PATH', nargs=2,
                         help=argparse.SUPPRESS)
    validation.add_argument('--valid_batch_size', type=int, default=80, metavar='INT',
                         help="validation minibatch size (default: %(default)s)")
    training.add_argument('--valid_token_batch_size', type=int, default=0, metavar='INT',
                          help="validation minibatch size (expressed in number of source or target tokens). Sentence-level minibatch size will be dynamic. If this is enabled, valid_batch_size only affects sorting by length. (default: %(default)s)")
    validation.add_argument('--validFreq', type=int, default=10000, metavar='INT',
                         help="validation frequency (default: %(default)s)")
    validation.add_argument('--valid_script', type=str, default=None, metavar='PATH',
                         help="path to script for external validation (default: %(default)s). The script will be passed an argument specifying the path of a file that contains translations of the source validation corpus. It must write a single score to standard output.")
    validation.add_argument('--patience', type=int, default=10, metavar='INT',
                         help="early stopping patience (default: %(default)s)")

    display = parser.add_argument_group('display parameters')
    display.add_argument('--dispFreq', type=int, default=1000, metavar='INT',
                         help="display loss after INT updates (default: %(default)s)")
    display.add_argument('--sampleFreq', type=int, default=10000, metavar='INT',
                         help="display some samples after INT updates (default: %(default)s)")
    display.add_argument('--beamFreq', type=int, default=10000, metavar='INT',
                         help="display some beam_search samples after INT updates (default: %(default)s)")
    display.add_argument('--beam_size', type=int, default=12, metavar='INT',
                         help="size of the beam (default: %(default)s)")

    translate = parser.add_argument_group('translate parameters')
    translate.add_argument('--no_normalize', action='store_false', dest='normalize',
                            help="Cost of sentences will not be normalized by length")
    translate.add_argument('--n_best', action='store_true', dest='n_best',
                            help="Print full beam")
    translate.add_argument('--translation_maxlen', type=int, default=200, metavar='INT',
                         help="Maximum length of translation output sentence (default: %(default)s)")


    transformer = parser.add_argument_group('Transformer-specific parameters')
    transformer.add_argument(
        '--transformer_encoder_layers', type=int, default=6, metavar='INT',
        help='number of encoder layers (default: %(default)s)')
    transformer.add_argument(
        '--transformer_decoder_layers', type=int, default=6, metavar='INT',
        help='number of decoder layers (default: %(default)s)')
    transformer.add_argument(
        '--transformer_ffn_hidden_size', type=int, default=2048, metavar='INT',
        help='inner dimensionality of feed-forward sub-layers in FAN ' \
             'models (default: %(default)s)')
    # TODO general?
    transformer.add_argument(
        '--transformer_num_heads', type=int, default=8, metavar='INT',
        help='number of attention heads used in multi-head attention ' \
             '(default: %(default)s)')
    transformer.add_argument(
        '--transformer_dropout_embeddings', type=float, default=0.1,
        metavar='FLOAT',
        help='dropout applied to sums of word embeddings and positional ' \
             'encodings (default: %(default)s)')
    transformer.add_argument(
        '--transformer_dropout_residual', type=float, default=0.1,
        metavar='FLOAT',
        help='dropout applied to residual connections (default: %(default)s)')
    transformer.add_argument(
        '--transformer_dropout_relu', type=float, default=0.1, metavar='FLOAT',
        help='dropout applied to the internal activation of the feed-forward ' \
             'sub-layers (default: %(default)s)')
    transformer.add_argument(
        '--transformer_dropout_attn', type=float, default=0.1, metavar='FLOAT',
        help='dropout applied to attention weights (default: %(default)s)')

    config = parser.parse_args()

    # allow "--datasets" for backward compatibility
    if config.datasets:
        if config.source_dataset or config.target_dataset:
            logging.error('argument clash: --datasets is mutually exclusive with --source_dataset and --target_dataset')
            sys.exit(1)
        else:
            config.source_dataset = config.datasets[0]
            config.target_dataset = config.datasets[1]
    elif not config.source_dataset:
        logging.error('--source_dataset is required')
        sys.exit(1)
    elif not config.target_dataset:
        logging.error('--target_dataset is required')
        sys.exit(1)

    # allow "--valid_datasets" for backward compatibility
    if config.valid_datasets:
        if config.valid_source_dataset or config.valid_target_dataset:
            logging.error('argument clash: --valid_datasets is mutually exclusive with --valid_source_dataset and --valid_target_dataset')
            sys.exit(1)
        else:
            config.valid_source_dataset = config.valid_datasets[0]
            config.valid_target_dataset = config.valid_datasets[1]

    # check factor-related options are consistent

    if config.dim_per_factor == None:
        if config.factors == 1:
            config.dim_per_factor = [config.embedding_size]
        else:
            logging.error('if using factored input, you must specify \'dim_per_factor\'\n')
            sys.exit(1)

    if len(config.dim_per_factor) != config.factors:
        logging.error('mismatch between \'--factors\' ({0}) and \'--dim_per_factor\' ({1} entries)\n'.format(config.factors, len(config.dim_per_factor)))
        sys.exit(1)

    if sum(config.dim_per_factor) != config.embedding_size:
        logging.error('mismatch between \'--embedding_size\' ({0}) and \'--dim_per_factor\' (sums to {1})\n'.format(config.embedding_size, sum(config.dim_per_factor)))
        sys.exit(1)

    if len(config.dictionaries) != config.factors + 1:
        logging.error('\'--dictionaries\' must specify one dictionary per source factor and one target dictionary\n')
        sys.exit(1)

    # determine target_embedding_size
    if config.tie_encoder_decoder_embeddings:
        config.target_embedding_size = config.dim_per_factor[0]
    else:
        config.target_embedding_size = config.embedding_size

    # set vocabulary sizes
    vocab_sizes = []
    if config.source_vocab_sizes == None:
        vocab_sizes = [-1] * config.factors
    elif len(config.source_vocab_sizes) == config.factors:
        vocab_sizes = config.source_vocab_sizes
    elif len(config.source_vocab_sizes) < config.factors:
        num_missing = config.factors - len(config.source_vocab_sizes)
        vocab_sizes += config.source_vocab_sizes + [-1] * num_missing
    else:
        logging.error('too many values supplied to \'--source_vocab_sizes\' option (expected one per factor = {0})'.format(config.factors))
        sys.exit(1)
    if config.target_vocab_size == -1:
        vocab_sizes.append(-1)
    else:
        vocab_sizes.append(config.target_vocab_size)

    # for unspecified vocabulary sizes, determine sizes from vocabulary dictionaries
    for i, vocab_size in enumerate(vocab_sizes):
        if vocab_size >= 0:
            continue
        try:
            d = util.load_dict(config.dictionaries[i])
        except IOError as x:
            logging.error('failed to determine vocabulary size from file: ' \
                          '{}: {}'.format(config.dictionaries[i], str(x)))
            sys.exit(1)
        except:
            logging.error('failed to determine vocabulary size from file: ' \
                          '{}'.format(config.dictionaries[i]))
            sys.exit(1)
        vocab_sizes[i] = max(d.values()) + 1

    config.source_dicts = config.dictionaries[:-1]
    config.source_vocab_sizes = vocab_sizes[:-1]
    config.target_dict = config.dictionaries[-1]
    config.target_vocab_size = vocab_sizes[-1]

    # set the model version
    config.model_version = 0.2
    config.theano_compat = False

    return config


=======
>>>>>>> b16aa048
if __name__ == "__main__":
    # Start logging.
    level = logging.INFO
    logging.basicConfig(level=level, format='%(levelname)s: %(message)s')

    # Parse command-line arguments.
    config = read_config_from_cmdline()
    logging.info(config)

    # Create the TensorFlow session.
    tf_config = tf.ConfigProto()
    tf_config.allow_soft_placement = True

    # Train.
    with tf.Session(config=tf_config) as sess:
        train(config, sess)<|MERGE_RESOLUTION|>--- conflicted
+++ resolved
@@ -359,319 +359,6 @@
     return ce_vals, token_counts
 
 
-<<<<<<< HEAD
-def parse_args():
-    parser = argparse.ArgumentParser()
-
-    data = parser.add_argument_group('data sets; model loading and saving')
-
-    data.add_argument('--source_dataset', type=str, metavar='PATH', 
-                         help="parallel training corpus (source)")
-    data.add_argument('--target_dataset', type=str, metavar='PATH', 
-                         help="parallel training corpus (target)")
-    # parallel training corpus (source and target). Hidden option for backward compatibility
-    data.add_argument('--datasets', type=str, metavar='PATH', nargs=2,
-                         help=argparse.SUPPRESS)
-    data.add_argument('--dictionaries', type=str, required=True, metavar='PATH', nargs="+",
-                         help="network vocabularies (one per source factor, plus target vocabulary)")
-    data.add_argument('--saveFreq', type=int, default=30000, metavar='INT',
-                         help="save frequency (default: %(default)s)")
-    data.add_argument('--model', '--saveto', type=str, default='model', metavar='PATH', dest='saveto',
-                         help="model file name (default: %(default)s)")
-    data.add_argument('--reload', type=str, default=None, metavar='PATH',
-                         help="load existing model from this path. Set to \"latest_checkpoint\" to reload the latest checkpoint in the same directory of --model")
-    data.add_argument('--no_reload_training_progress', action='store_false',  dest='reload_training_progress',
-                         help="don't reload training progress (only used if --reload is enabled)")
-    data.add_argument('--summary_dir', type=str, required=False, metavar='PATH', 
-                         help="directory for saving summaries (default: same directory as the --model file)")
-    data.add_argument('--summaryFreq', type=int, default=0, metavar='INT',
-                         help="Save summaries after INT updates, if 0 do not save summaries (default: %(default)s)")
-
-    network = parser.add_argument_group('network parameters')
-    network.add_argument(
-        '--model_type', type=str, default='rnn', choices=['rnn', 'transformer'],
-        help="model type (default: %(default)s)")
-    network.add_argument('--embedding_size', '--dim_word', type=int, default=512, metavar='INT',
-                         help="embedding layer size (default: %(default)s)")
-    network.add_argument('--state_size', '--dim', type=int, default=1000, metavar='INT',
-                         help="hidden state size (default: %(default)s)")
-
-    network.add_argument('--source_vocab_sizes', '--n_words_src', type=int, default=None, nargs='+', metavar='INT',
-                         help="source vocabulary sizes (one per input factor) (default: %(default)s)")
-
-    network.add_argument('--target_vocab_size', '--n_words', type=int, default=-1, metavar='INT',
-                         help="target vocabulary size (default: %(default)s)")
-    network.add_argument('--factors', type=int, default=1, metavar='INT',
-                         help="number of input factors (default: %(default)s)")
-
-    network.add_argument('--dim_per_factor', type=int, default=None, nargs='+', metavar='INT',
-                         help="list of word vector dimensionalities (one per factor): '--dim_per_factor 250 200 50' for total dimensionality of 500 (default: %(default)s)")
-    network.add_argument('--enc_depth', type=int, default=1, metavar='INT',
-                         help="number of encoder layers (default: %(default)s)")
-    network.add_argument('--enc_recurrence_transition_depth', type=int, default=1, metavar='INT',
-                         help="number of GRU transition operations applied in the encoder. Minimum is 1. (Only applies to gru). (default: %(default)s)")
-    network.add_argument('--dec_depth', type=int, default=1, metavar='INT',
-                         help="number of decoder layers (default: %(default)s)")
-    network.add_argument('--dec_base_recurrence_transition_depth', type=int, default=2, metavar='INT',
-                         help="number of GRU transition operations applied in the first layer of the decoder. Minimum is 2.  (Only applies to gru_cond). (default: %(default)s)")
-    network.add_argument('--dec_high_recurrence_transition_depth', type=int, default=1, metavar='INT',
-                         help="number of GRU transition operations applied in the higher layers of the decoder. Minimum is 1. (Only applies to gru). (default: %(default)s)")
-    network.add_argument('--dec_deep_context', action='store_true',
-                         help="pass context vector (from first layer) to deep decoder layers")
-    network.add_argument('--use_dropout', action="store_true",
-                         help="use dropout layer (default: %(default)s)")
-    network.add_argument('--dropout_embedding', type=float, default=0.2, metavar="FLOAT",
-                         help="dropout for input embeddings (0: no dropout) (default: %(default)s)")
-    network.add_argument('--dropout_hidden', type=float, default=0.2, metavar="FLOAT",
-                         help="dropout for hidden layer (0: no dropout) (default: %(default)s)")
-    network.add_argument('--dropout_source', type=float, default=0.0, metavar="FLOAT",
-                         help="dropout source words (0: no dropout) (default: %(default)s)")
-    network.add_argument('--dropout_target', type=float, default=0.0, metavar="FLOAT",
-                         help="dropout target words (0: no dropout) (default: %(default)s)")
-    network.add_argument('--use_layer_norm', '--layer_normalisation', action="store_true", dest="use_layer_norm",
-                         help="Set to use layer normalization in encoder and decoder")
-    network.add_argument('--tie_encoder_decoder_embeddings', action="store_true", dest="tie_encoder_decoder_embeddings",
-                         help="tie the input embeddings of the encoder and the decoder (first factor only). Source and target vocabulary size must be the same")
-    network.add_argument('--tie_decoder_embeddings', action="store_true", dest="tie_decoder_embeddings",
-                         help="tie the input embeddings of the decoder with the softmax output embeddings")
-    network.add_argument('--output_hidden_activation', type=str, default='tanh',
-                         choices=['tanh', 'relu', 'prelu', 'linear'],
-                         help='activation function in hidden layer of the output network (default: %(default)s)')
-    network.add_argument('--softmax_mixture_size', type=int, default=1, metavar="INT",
-                         help="number of softmax components to use (default: %(default)s)")
-
-    training = parser.add_argument_group('training parameters')
-    training.add_argument('--maxlen', type=int, default=100, metavar='INT',
-                         help="maximum sequence length for training and validation (default: %(default)s)")
-    training.add_argument('--batch_size', type=int, default=80, metavar='INT',
-                         help="minibatch size (default: %(default)s)")
-    training.add_argument('--token_batch_size', type=int, default=0, metavar='INT',
-                          help="minibatch size (expressed in number of source or target tokens). Sentence-level minibatch size will be dynamic. If this is enabled, batch_size only affects sorting by length. (default: %(default)s)")
-    training.add_argument('--max_epochs', type=int, default=5000, metavar='INT',
-                         help="maximum number of epochs (default: %(default)s)")
-    training.add_argument('--finish_after', type=int, default=10000000, metavar='INT',
-                         help="maximum number of updates (minibatches) (default: %(default)s)")
-    training.add_argument('--decay_c', type=float, default=0.0, metavar='FLOAT',
-                         help="L2 regularization penalty (default: %(default)s)")
-    training.add_argument('--map_decay_c', type=float, default=0.0, metavar='FLOAT',
-                         help="MAP-L2 regularization penalty towards original weights (default: %(default)s)")
-    training.add_argument('--prior_model', type=str, metavar='PATH',
-                         help="Prior model for MAP-L2 regularization. Unless using \"--reload\", this will also be used for initialization.")
-    training.add_argument('--clip_c', type=float, default=1.0, metavar='FLOAT',
-                         help="gradient clipping threshold (default: %(default)s)")
-    training.add_argument('--label_smoothing', type=float, default=0.0, metavar='FLOAT',
-                         help="label smoothing (default: %(default)s)")
-    training.add_argument('--no_shuffle', action="store_false", dest="shuffle_each_epoch",
-                         help="disable shuffling of training data (for each epoch)")
-    training.add_argument('--keep_train_set_in_memory', action="store_true", 
-                         help="Keep training dataset lines stores in RAM during training")
-    training.add_argument('--no_sort_by_length', action="store_false", dest="sort_by_length",
-                         help='do not sort sentences in maxibatch by length')
-    training.add_argument('--maxibatch_size', type=int, default=20, metavar='INT',
-                         help='size of maxibatch (number of minibatches that are sorted by length) (default: %(default)s)')
-    training.add_argument(
-        '--loss_function', type=str, default="cross-entropy",
-        choices=['cross-entropy', 'per-token-cross-entropy'],
-        help="loss function (default: %(default)s)")
-    training.add_argument(
-        '--optimizer', type=str, default="adam", choices=['adam'],
-        help="optimizer (default: %(default)s)")
-    training.add_argument(
-        '--learning_schedule', type=str, default='constant',
-        choices=['constant', 'transformer'],
-        help="learning schedule (default: %(default)s)")
-    training.add_argument(
-        '--learning_rate', '--lrate', type=float, default=0.0001,
-        metavar='FLOAT',
-        help="learning rate (default: %(default)s)")
-    training.add_argument(
-        '--warmup_steps', type=int, default=8000, metavar='INT',
-        help='number of initial updates during which the learning rate is ' \
-             'increased linearly during learning rate scheduling (default: ' \
-             '%(default)s)')
-    training.add_argument(
-        '--adam_beta1', type=float, default=0.9, metavar='FLOAT',
-        help='exponential decay rate for the first moment estimates ' \
-             '(default: %(default)s)')
-    training.add_argument(
-        '--adam_beta2', type=float, default=0.999, metavar='FLOAT',
-        help='exponential decay rate for the second moment estimates ' \
-             '(default: %(default)s)')
-    training.add_argument(
-        '--adam_epsilon', type=float, default=1e-08, metavar='FLOAT', \
-        help='constant for numerical stability (default: %(default)s)')
-
-    validation = parser.add_argument_group('validation parameters')
-    validation.add_argument('--valid_source_dataset', type=str, default=None, metavar='PATH', 
-                         help="source validation corpus (default: %(default)s)")
-    validation.add_argument('--valid_target_dataset', type=str, default=None, metavar='PATH',
-                         help="target validation corpus (default: %(default)s)")
-    # parallel validation corpus (source and target). Hidden option for backward compatibility
-    validation.add_argument('--valid_datasets', type=str, default=None, metavar='PATH', nargs=2,
-                         help=argparse.SUPPRESS)
-    validation.add_argument('--valid_batch_size', type=int, default=80, metavar='INT',
-                         help="validation minibatch size (default: %(default)s)")
-    training.add_argument('--valid_token_batch_size', type=int, default=0, metavar='INT',
-                          help="validation minibatch size (expressed in number of source or target tokens). Sentence-level minibatch size will be dynamic. If this is enabled, valid_batch_size only affects sorting by length. (default: %(default)s)")
-    validation.add_argument('--validFreq', type=int, default=10000, metavar='INT',
-                         help="validation frequency (default: %(default)s)")
-    validation.add_argument('--valid_script', type=str, default=None, metavar='PATH',
-                         help="path to script for external validation (default: %(default)s). The script will be passed an argument specifying the path of a file that contains translations of the source validation corpus. It must write a single score to standard output.")
-    validation.add_argument('--patience', type=int, default=10, metavar='INT',
-                         help="early stopping patience (default: %(default)s)")
-
-    display = parser.add_argument_group('display parameters')
-    display.add_argument('--dispFreq', type=int, default=1000, metavar='INT',
-                         help="display loss after INT updates (default: %(default)s)")
-    display.add_argument('--sampleFreq', type=int, default=10000, metavar='INT',
-                         help="display some samples after INT updates (default: %(default)s)")
-    display.add_argument('--beamFreq', type=int, default=10000, metavar='INT',
-                         help="display some beam_search samples after INT updates (default: %(default)s)")
-    display.add_argument('--beam_size', type=int, default=12, metavar='INT',
-                         help="size of the beam (default: %(default)s)")
-
-    translate = parser.add_argument_group('translate parameters')
-    translate.add_argument('--no_normalize', action='store_false', dest='normalize',
-                            help="Cost of sentences will not be normalized by length")
-    translate.add_argument('--n_best', action='store_true', dest='n_best',
-                            help="Print full beam")
-    translate.add_argument('--translation_maxlen', type=int, default=200, metavar='INT',
-                         help="Maximum length of translation output sentence (default: %(default)s)")
-
-
-    transformer = parser.add_argument_group('Transformer-specific parameters')
-    transformer.add_argument(
-        '--transformer_encoder_layers', type=int, default=6, metavar='INT',
-        help='number of encoder layers (default: %(default)s)')
-    transformer.add_argument(
-        '--transformer_decoder_layers', type=int, default=6, metavar='INT',
-        help='number of decoder layers (default: %(default)s)')
-    transformer.add_argument(
-        '--transformer_ffn_hidden_size', type=int, default=2048, metavar='INT',
-        help='inner dimensionality of feed-forward sub-layers in FAN ' \
-             'models (default: %(default)s)')
-    # TODO general?
-    transformer.add_argument(
-        '--transformer_num_heads', type=int, default=8, metavar='INT',
-        help='number of attention heads used in multi-head attention ' \
-             '(default: %(default)s)')
-    transformer.add_argument(
-        '--transformer_dropout_embeddings', type=float, default=0.1,
-        metavar='FLOAT',
-        help='dropout applied to sums of word embeddings and positional ' \
-             'encodings (default: %(default)s)')
-    transformer.add_argument(
-        '--transformer_dropout_residual', type=float, default=0.1,
-        metavar='FLOAT',
-        help='dropout applied to residual connections (default: %(default)s)')
-    transformer.add_argument(
-        '--transformer_dropout_relu', type=float, default=0.1, metavar='FLOAT',
-        help='dropout applied to the internal activation of the feed-forward ' \
-             'sub-layers (default: %(default)s)')
-    transformer.add_argument(
-        '--transformer_dropout_attn', type=float, default=0.1, metavar='FLOAT',
-        help='dropout applied to attention weights (default: %(default)s)')
-
-    config = parser.parse_args()
-
-    # allow "--datasets" for backward compatibility
-    if config.datasets:
-        if config.source_dataset or config.target_dataset:
-            logging.error('argument clash: --datasets is mutually exclusive with --source_dataset and --target_dataset')
-            sys.exit(1)
-        else:
-            config.source_dataset = config.datasets[0]
-            config.target_dataset = config.datasets[1]
-    elif not config.source_dataset:
-        logging.error('--source_dataset is required')
-        sys.exit(1)
-    elif not config.target_dataset:
-        logging.error('--target_dataset is required')
-        sys.exit(1)
-
-    # allow "--valid_datasets" for backward compatibility
-    if config.valid_datasets:
-        if config.valid_source_dataset or config.valid_target_dataset:
-            logging.error('argument clash: --valid_datasets is mutually exclusive with --valid_source_dataset and --valid_target_dataset')
-            sys.exit(1)
-        else:
-            config.valid_source_dataset = config.valid_datasets[0]
-            config.valid_target_dataset = config.valid_datasets[1]
-
-    # check factor-related options are consistent
-
-    if config.dim_per_factor == None:
-        if config.factors == 1:
-            config.dim_per_factor = [config.embedding_size]
-        else:
-            logging.error('if using factored input, you must specify \'dim_per_factor\'\n')
-            sys.exit(1)
-
-    if len(config.dim_per_factor) != config.factors:
-        logging.error('mismatch between \'--factors\' ({0}) and \'--dim_per_factor\' ({1} entries)\n'.format(config.factors, len(config.dim_per_factor)))
-        sys.exit(1)
-
-    if sum(config.dim_per_factor) != config.embedding_size:
-        logging.error('mismatch between \'--embedding_size\' ({0}) and \'--dim_per_factor\' (sums to {1})\n'.format(config.embedding_size, sum(config.dim_per_factor)))
-        sys.exit(1)
-
-    if len(config.dictionaries) != config.factors + 1:
-        logging.error('\'--dictionaries\' must specify one dictionary per source factor and one target dictionary\n')
-        sys.exit(1)
-
-    # determine target_embedding_size
-    if config.tie_encoder_decoder_embeddings:
-        config.target_embedding_size = config.dim_per_factor[0]
-    else:
-        config.target_embedding_size = config.embedding_size
-
-    # set vocabulary sizes
-    vocab_sizes = []
-    if config.source_vocab_sizes == None:
-        vocab_sizes = [-1] * config.factors
-    elif len(config.source_vocab_sizes) == config.factors:
-        vocab_sizes = config.source_vocab_sizes
-    elif len(config.source_vocab_sizes) < config.factors:
-        num_missing = config.factors - len(config.source_vocab_sizes)
-        vocab_sizes += config.source_vocab_sizes + [-1] * num_missing
-    else:
-        logging.error('too many values supplied to \'--source_vocab_sizes\' option (expected one per factor = {0})'.format(config.factors))
-        sys.exit(1)
-    if config.target_vocab_size == -1:
-        vocab_sizes.append(-1)
-    else:
-        vocab_sizes.append(config.target_vocab_size)
-
-    # for unspecified vocabulary sizes, determine sizes from vocabulary dictionaries
-    for i, vocab_size in enumerate(vocab_sizes):
-        if vocab_size >= 0:
-            continue
-        try:
-            d = util.load_dict(config.dictionaries[i])
-        except IOError as x:
-            logging.error('failed to determine vocabulary size from file: ' \
-                          '{}: {}'.format(config.dictionaries[i], str(x)))
-            sys.exit(1)
-        except:
-            logging.error('failed to determine vocabulary size from file: ' \
-                          '{}'.format(config.dictionaries[i]))
-            sys.exit(1)
-        vocab_sizes[i] = max(d.values()) + 1
-
-    config.source_dicts = config.dictionaries[:-1]
-    config.source_vocab_sizes = vocab_sizes[:-1]
-    config.target_dict = config.dictionaries[-1]
-    config.target_vocab_size = vocab_sizes[-1]
-
-    # set the model version
-    config.model_version = 0.2
-    config.theano_compat = False
-
-    return config
-
-
-=======
->>>>>>> b16aa048
 if __name__ == "__main__":
     # Start logging.
     level = logging.INFO
