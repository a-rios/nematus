--- conflicted
+++ resolved
@@ -63,9 +63,11 @@
             else:
                 tied_embeddings = None
             self.decoder = Decoder(config, ctx, self.inputs.x_mask,
-                                   dropout_target, dropout_embedding,
-                                   dropout_hidden, tied_embeddings)
-            self.logits = self.decoder.score(self.inputs.y)
+                                   self.inputs.target_lang_id, dropout_target,
+                                   dropout_embedding, dropout_hidden,
+                                   tied_embeddings)
+            self.logits = self.decoder.score(self.inputs.y,
+                                             self.inputs.target_lang_id)
 
         with tf.variable_scope("loss"):
             self.loss_layer = layers.Masked_cross_entropy_loss(
@@ -407,94 +409,4 @@
             concat_states = tf.concat([bwd_states, fwd_states], axis=2)
         else:
             concat_states = tf.concat([fwd_states, bwd_states], axis=2)
-<<<<<<< HEAD
-        return concat_states
-
-
-class RNNModel(object):
-    def __init__(self, config):
-        self.inputs = model_inputs.ModelInputs(config)
-
-        # Dropout functions for words.
-        # These probabilistically zero-out all embedding values for individual
-        # words.
-        dropout_source, dropout_target = None, None
-        if config.use_dropout and config.dropout_source > 0.0:
-            def dropout_source(x):
-                return tf.layers.dropout(
-                    x, noise_shape=(tf.shape(x)[0], tf.shape(x)[1], 1),
-                    rate=config.dropout_source, training=self.inputs.training)
-        if config.use_dropout and config.dropout_target > 0.0:
-            def dropout_target(y):
-                return tf.layers.dropout(
-                    y, noise_shape=(tf.shape(y)[0], tf.shape(y)[1], 1),
-                    rate=config.dropout_target, training=self.inputs.training)
-
-        # Dropout functions for use within FF, GRU, and attention layers.
-        # We use Gal and Ghahramani (2016)-style dropout, so these functions
-        # will be used to create 2D dropout masks that are reused at every
-        # timestep.
-        dropout_embedding, dropout_hidden = None, None
-        if config.use_dropout and config.dropout_embedding > 0.0:
-            def dropout_embedding(e):
-                return tf.layers.dropout(e, noise_shape=tf.shape(e),
-                                         rate=config.dropout_embedding,
-                                         training=self.inputs.training)
-        if config.use_dropout and config.dropout_hidden > 0.0:
-            def dropout_hidden(h):
-                return tf.layers.dropout(h, noise_shape=tf.shape(h),
-                                         rate=config.dropout_hidden,
-                                         training=self.inputs.training)
-
-        batch_size = tf.shape(self.inputs.x)[-1]  # dynamic value
-
-        with tf.variable_scope("encoder"):
-            self.encoder = Encoder(config, batch_size, dropout_source,
-                                   dropout_embedding, dropout_hidden)
-            ctx = self.encoder.get_context(self.inputs.x, self.inputs.x_mask)
-
-        with tf.variable_scope("decoder"):
-            if config.tie_encoder_decoder_embeddings:
-                tied_embeddings = self.encoder.emb_layer
-            else:
-                tied_embeddings = None
-            self.decoder = Decoder(config, ctx, self.inputs.x_mask,
-                                   self.inputs.target_lang_id, dropout_target,
-                                   dropout_embedding, dropout_hidden,
-                                   tied_embeddings)
-            self.logits = self.decoder.score(self.inputs.y,
-                                             self.inputs.target_lang_id)
-
-        with tf.variable_scope("loss"):
-            self.loss_layer = layers.Masked_cross_entropy_loss(
-                self.inputs.y, self.inputs.y_mask, config.label_smoothing,
-                training=self.inputs.training)
-            self.loss_per_sentence = self.loss_layer.forward(self.logits)
-            self.objective = tf.reduce_mean(self.loss_per_sentence,
-                                            keepdims=False)
-            self.l2_loss = tf.constant(0.0, dtype=tf.float32)
-            if config.decay_c > 0.0:
-                self.l2_loss = tf.add_n([tf.nn.l2_loss(v) for v in tf.trainable_variables()]) * tf.constant(config.decay_c, dtype=tf.float32)
-                self.objective += self.l2_loss
-
-            self.map_l2_loss = tf.constant(0.0, dtype=tf.float32)
-            if config.map_decay_c > 0.0:
-                map_l2_acc = []
-                for v in tf.trainable_variables():
-                    prior_name = 'prior/'+v.name.split(':')[0]
-                    prior_v = tf.get_variable(
-                        prior_name, initializer=v.initialized_value(),
-                        trainable=False, collections=['prior_variables'],
-                        dtype=v.initialized_value().dtype)
-                    map_l2_acc.append(tf.nn.l2_loss(v - prior_v))
-                self.map_l2_loss = tf.add_n(map_l2_acc) * tf.constant(config.map_decay_c, dtype=tf.float32)
-                self.objective += self.map_l2_loss
-
-    def get_loss(self):
-        return self.loss_per_sentence
-
-    def get_objective(self):
-        return self.objective
-=======
-        return concat_states
->>>>>>> 1b9b3a0d
+        return concat_states