#!/usr/bin/env python

"""Translates a source file using a translation model (or ensemble)."""

import argparse
import logging

import tensorflow as tf

from config import load_config_from_json_file
import inference
import model_loader
import rnn_model
from settings import TranslationSettings
<<<<<<< HEAD
from transformer import Transformer as TransformerModel
import util
=======
>>>>>>> b16aa048


def main(settings):
    """
    Translates a source language file (or STDIN) into a target language file
    (or STDOUT).
    """
    # Start logging.
    level = logging.DEBUG if settings.verbose else logging.INFO
    logging.basicConfig(level=level, format='%(levelname)s: %(message)s')

    # Create the TensorFlow session.
    tf_config = tf.ConfigProto()
    tf_config.allow_soft_placement = True
    session = tf.Session(config=tf_config)

    # Load config file for each model.
    configs = []
    for model in settings.models:
        config = load_config_from_json_file(model)
        setattr(config, 'reload', model)
        configs.append(config)

    # Create the model graphs and restore their variables.
    logging.debug("Loading models\n")
    models = []
    for i, config in enumerate(configs):
        with tf.variable_scope("model%d" % i) as scope:
            if config.model_type == "transformer":
                nematode_config = compat.create_nematode_config_or_die(config)
                model = TransformerModel(nematode_config)
            else:
                model = rnn_model.RNNModel(config)
            saver = model_loader.init_or_restore_variables(config, session,
                                                           ensemble_scope=scope)
            models.append(model)

    # TODO Ensembling is currently only supported for RNNs, so if
    # TODO len(models) > 1 then check models are all rnn

    # Translate the source file.
    inference.translate_file(input_file=settings.input,
                             output_file=settings.output,
                             session=session,
                             models=models,
                             configs=configs,
                             beam_size=settings.beam_size,
                             nbest=settings.n_best,
                             minibatch_size=settings.minibatch_size,
                             maxibatch_size=settings.maxibatch_size,
                             normalization_alpha=settings.normalization_alpha)


if __name__ == "__main__":
    # Parse console arguments.
    settings = TranslationSettings(from_console_arguments=True)
    main(settings)<|MERGE_RESOLUTION|>--- conflicted
+++ resolved
@@ -12,11 +12,7 @@
 import model_loader
 import rnn_model
 from settings import TranslationSettings
-<<<<<<< HEAD
 from transformer import Transformer as TransformerModel
-import util
-=======
->>>>>>> b16aa048
 
 
 def main(settings):
