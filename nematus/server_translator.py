--- conflicted
+++ resolved
@@ -186,11 +186,7 @@
                                             self._options[0].factors,
                                             maxlen=None)
 
-<<<<<<< HEAD
-        sample = inference.beam_search(models, sess, x, x_mask, k, self.target_lang)
-=======
-        sample = ensemble.beam_search(sess, x, x_mask, k)
->>>>>>> 90ed5d2f
+        sample = ensemble.beam_search(sess, x, x_mask, k, self.target_lang)
 
         return sample
 
